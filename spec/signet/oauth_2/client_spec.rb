# Copyright (C) 2010 Google Inc.
#
#    Licensed under the Apache License, Version 2.0 (the "License");
#    you may not use this file except in compliance with the License.
#    You may obtain a copy of the License at
#
#        http://www.apache.org/licenses/LICENSE-2.0
#
#    Unless required by applicable law or agreed to in writing, software
#    distributed under the License is distributed on an "AS IS" BASIS,
#    WITHOUT WARRANTIES OR CONDITIONS OF ANY KIND, either express or implied.
#    See the License for the specific language governing permissions and
#    limitations under the License.

spec_dir = File.expand_path(File.join(File.dirname(__FILE__), "../.."))
$:.unshift(spec_dir)
$:.uniq!

require 'spec_helper'

require 'signet/oauth_2/client'
require 'openssl'
require 'jwt'

conn = Faraday.default_connection

describe Signet::OAuth2::Client, 'unconfigured' do
  before do
    @client = Signet::OAuth2::Client.new
  end

  it 'should raise an error if a bogus scope is provided' do
    (lambda do
      @client = Signet::OAuth2::Client.new(:scope => :bogus)
    end).should raise_error(TypeError)
  end

  it 'should raise an error if a scope array is provided with spaces' do
    (lambda do
      @client = Signet::OAuth2::Client.new(:scope => [
        'legit',
        'bogus bogus'
      ])
    end).should raise_error(ArgumentError)
  end

  it 'should allow the scope to be set to a String' do
    @client.scope = 'legit'
    @client.scope.should == ['legit']
    @client.scope = 'legit alsolegit'
    @client.scope.should == ['legit', 'alsolegit']
  end

  it 'should allow the scope to be set to an Array' do
    @client.scope = ['legit']
    @client.scope.should == ['legit']
    @client.scope = ['legit', 'alsolegit']
    @client.scope.should == ['legit', 'alsolegit']
  end

  it 'should raise an error if a bogus redirect URI is provided' do
    (lambda do
      @client = Signet::OAuth2::Client.new(:redirect_uri => :bogus)
    end).should raise_error(TypeError)
  end

  it 'should raise an error if a relative redirect URI is provided' do
    (lambda do
      @client = Signet::OAuth2::Client.new(:redirect_uri => '/relative/path')
    end).should raise_error(ArgumentError)
  end
  
  it 'should allow "postmessage" as a redirect URI (Google hack)' do
    @client.authorization_uri = 'https://example.com/authorize'
    @client.client_id = 's6BhdRkqt3'
    @client.redirect_uri = 'postmessage'
    @client.authorization_uri.query_values['redirect_uri'].should == 'postmessage'
  end
  
  it 'should have no authorization_uri' do
    @client.authorization_uri.should == nil
  end

  it 'should allow the authorization_uri to be set to a String' do
    @client.authorization_uri = 'https://example.com/authorize'
    @client.client_id = 's6BhdRkqt3'
    @client.redirect_uri = 'https://example.client.com/callback'
    @client.authorization_uri.to_s.should include(
      'https://example.com/authorize'
    )
    @client.authorization_uri.query_values['client_id'].should == 's6BhdRkqt3'
    @client.authorization_uri.query_values['redirect_uri'].should == (
      'https://example.client.com/callback'
    )
  end

  it 'should allow the authorization_uri to be set to a URI' do
    @client.authorization_uri =
      Addressable::URI.parse('https://example.com/authorize')
    @client.client_id = 's6BhdRkqt3'
    @client.redirect_uri =
      Addressable::URI.parse('https://example.client.com/callback')
    @client.authorization_uri.to_s.should include(
      'https://example.com/authorize'
    )
    @client.authorization_uri.query_values['client_id'].should == 's6BhdRkqt3'
    @client.authorization_uri.query_values['redirect_uri'].should == (
      'https://example.client.com/callback'
    )
  end

  it 'should require a redirect URI when getting the authorization_uri' do
    @client.authorization_uri =
      Addressable::URI.parse('https://example.com/authorize')
    @client.client_id = 's6BhdRkqt3'
    (lambda do
      @client.authorization_uri
    end).should raise_error(ArgumentError)
  end

  it 'should require a client ID when getting the authorization_uri' do
    @client.authorization_uri =
      Addressable::URI.parse('https://example.com/authorize')
    @client.redirect_uri =
      Addressable::URI.parse('https://example.client.com/callback')
    (lambda do
      @client.authorization_uri
    end).should raise_error(ArgumentError)
  end

  it 'should have no token_credential_uri' do
    @client.token_credential_uri.should == nil
  end

  it 'should allow the token_credential_uri to be set to a String' do
    @client.token_credential_uri = "https://example.com/token"
    @client.token_credential_uri.should === "https://example.com/token"
  end

  it 'should allow the token_credential_uri to be set to a URI' do
    @client.token_credential_uri =
      Addressable::URI.parse("https://example.com/token")
    @client.token_credential_uri.should === "https://example.com/token"
  end
end

describe Signet::OAuth2::Client, 'configured for assertions profile' do
  
  describe 'when using RSA keys' do
    before do
      @key = OpenSSL::PKey::RSA.new 2048
      @client = Signet::OAuth2::Client.new(
        :token_credential_uri =>
          'https://accounts.google.com/o/oauth2/token',
        :scope => 'https://www.googleapis.com/auth/userinfo.profile',
        :issuer => 'app@example.com',
        :audience => 'https://accounts.google.com/o/oauth2/token',
        :signing_key => @key
      )
    end

    it 'should generate valid JWTs' do
      jwt = @client.to_jwt
      jwt.should_not == nil

      claim = JWT.decode(jwt, @key.public_key, true)
      claim["iss"].should == 'app@example.com'
      claim["scope"].should == 'https://www.googleapis.com/auth/userinfo.profile'
      claim["aud"].should == 'https://accounts.google.com/o/oauth2/token'
    end

    it 'should generate valid JWTs for impersonation' do
      @client.principal = 'user@example.com'
      jwt = @client.to_jwt
      jwt.should_not == nil

      claim = JWT.decode(jwt, @key.public_key, true)
      claim["iss"].should == 'app@example.com'
      claim["prn"].should == 'user@example.com'
      claim["scope"].should == 'https://www.googleapis.com/auth/userinfo.profile'
      claim["aud"].should == 'https://accounts.google.com/o/oauth2/token'
    end


    it 'should generate valid JWTs for impersonation using deprecated person attribute' do
      @client.person = 'user@example.com'
      jwt = @client.to_jwt
      jwt.should_not == nil

      claim = JWT.decode(jwt, @key.public_key, true)
      claim["iss"].should == 'app@example.com'
      claim["prn"].should == 'user@example.com'
      claim["scope"].should == 'https://www.googleapis.com/auth/userinfo.profile'
      claim["aud"].should == 'https://accounts.google.com/o/oauth2/token'
    end

    it 'should send valid access token request' do
      stubs = Faraday::Adapter::Test::Stubs.new do |stub|
        stub.post('/o/oauth2/token') do |env|
          params = Addressable::URI.form_unencode(env[:body])
          jwt = JWT.decode(params.assoc("assertion").last, @key.public_key)
          params.assoc("grant_type").should == ['grant_type','urn:ietf:params:oauth:grant-type:jwt-bearer']
          [200, {}, '{
            "access_token" : "1/abcdef1234567890",
            "token_type" : "Bearer",
            "expires_in" : 3600
          }']
        end
      end
      connection = Faraday.new(:url => 'https://www.google.com') do |builder|
        builder.adapter(:test, stubs)
      end

      @client.fetch_access_token!(:connection => connection)
      @client.access_token.should == "1/abcdef1234567890"
      stubs.verify_stubbed_calls    
    end
  end
    
  describe 'when using shared secrets' do
    before do
      @key = 'my secret key'
      @client = Signet::OAuth2::Client.new(
        :token_credential_uri =>
          'https://accounts.google.com/o/oauth2/token',
        :scope => 'https://www.googleapis.com/auth/userinfo.profile',
        :issuer => 'app@example.com',
        :audience => 'https://accounts.google.com/o/oauth2/token',
        :signing_key => @key
      )
    end

    it 'should generate valid JWTs' do
      jwt = @client.to_jwt
      jwt.should_not == nil

      claim = JWT.decode(jwt, @key, true)
      claim["iss"].should == 'app@example.com'
      claim["scope"].should == 'https://www.googleapis.com/auth/userinfo.profile'
      claim["aud"].should == 'https://accounts.google.com/o/oauth2/token'
    end
  end
end

describe Signet::OAuth2::Client, 'configured for Google userinfo API' do
  before do
    @client = Signet::OAuth2::Client.new(
      :authorization_uri =>
        'https://accounts.google.com/o/oauth2/auth',
      :token_credential_uri =>
        'https://accounts.google.com/o/oauth2/token',
      :scope => 'https://www.googleapis.com/auth/userinfo.profile'
    )
  end

  it 'should not have a grant type by default' do
    @client.grant_type.should == nil
  end

  it 'should use the authorization_code grant type if given code' do
    @client.code = '00000'
    @client.redirect_uri = 'http://www.example.com/'
    @client.grant_type.should == 'authorization_code'
  end

  it 'should use the refresh_token grant type if given refresh token' do
    @client.refresh_token = '54321'
    @client.grant_type.should == 'refresh_token'
  end

  it 'should use the password grant type if given username and password' do
    @client.username = 'johndoe'
    @client.password = 'incognito'
    @client.grant_type.should == 'password'
  end

  it 'should allow the grant type to be set manually' do
    @client.grant_type = 'authorization_code'
    @client.grant_type.should == 'authorization_code'
    @client.grant_type = 'refresh_token'
    @client.grant_type.should == 'refresh_token'
    @client.grant_type = 'password'
    @client.grant_type.should == 'password'
  end

  it 'should allow the grant type to be set to an extension' do
    @client.grant_type = 'urn:ietf:params:oauth:grant-type:saml2-bearer'
    @client.extension_parameters['assertion'] =
      'PEFzc2VydGlvbiBJc3N1ZUluc3RhbnQ9IjIwMTEtMDU'

    @client.grant_type.should ==
      Addressable::URI.parse('urn:ietf:params:oauth:grant-type:saml2-bearer')
    @client.extension_parameters.should ==
      {'assertion' => 'PEFzc2VydGlvbiBJc3N1ZUluc3RhbnQ9IjIwMTEtMDU'}
  end

  it 'should raise an error if extension parameters are bogus' do
    (lambda do
      @client.extension_parameters = :bogus
    end).should raise_error(TypeError)
  end

  it 'should include extension parameters in token request' do
    @client.grant_type = 'urn:ietf:params:oauth:grant-type:saml2-bearer'
    @client.extension_parameters['assertion'] =
      'PEFzc2VydGlvbiBJc3N1ZUluc3RhbnQ9IjIwMTEtMDU'
      
    request = @client.generate_access_token_request
    params = Addressable::URI.form_unencode(request.body)
    params.should include(['assertion', 'PEFzc2VydGlvbiBJc3N1ZUluc3RhbnQ9IjIwMTEtMDU'])
  end
  
  it 'should allow the token to be updated' do
    issued_at = Time.now
    @client.update_token!(
      :access_token => '12345',
      :refresh_token => '54321',
      :expires_in => 3600,
      :issued_at => issued_at
    )
    @client.access_token.should == '12345'
    @client.refresh_token.should == '54321'
    @client.expires_in.should == 3600
    @client.issued_at.should == issued_at
    @client.should_not be_expired
  end

  it 'should allow the token to be updated without an expiration' do
    @client.update_token!(
      :access_token => '12345',
      :refresh_token => '54321'
    )
    @client.access_token.should == '12345'
    @client.refresh_token.should == '54321'
    @client.expires_in.should == nil
    @client.issued_at.should == nil
    @client.should_not be_expired
  end

  it 'should allow the token expiration to be cleared' do
    issued_at = Time.now
    @client.update_token!(
      :access_token => '12345',
      :refresh_token => '54321',
      :expires_in => 3600,
      :issued_at => issued_at
    )
    @client.expires_in = nil
    @client.issued_at = nil
    @client.should_not be_expired
  end

  it 'should allow the expires_at time to be updated' do
<<<<<<< HEAD
    expires_at = Time.now.round - 100
=======
    expires_at = Time.now
>>>>>>> 8bd2651c
    @client.update_token!(
      :expires_at => expires_at.to_i,
      :expires_in => nil
    )
    @client.expires_at.should be_within(1).of(expires_at)
    @client.should be_expired
  end

  it 'should allow setting expires_at manually' do
    expires_at = Time.now+100
    @client.expires_at = expires_at.to_i
    @client.expires_at.should be_within(1).of(expires_at)
    @client.should_not be_expired
  end

  it 'should raise an error if the authorization endpoint is not secure' do
    @client.client_id = 'client-12345'
    @client.client_secret = 'secret-12345'
    @client.redirect_uri = 'http://www.example.com/'
    @client.authorization_uri = 'http://accounts.google.com/o/oauth2/auth'
    (lambda do
      @client.authorization_uri
    end).should raise_error(Signet::UnsafeOperationError)
  end

  it 'should raise an error if token credential URI is missing' do
    @client.token_credential_uri = nil
    (lambda do
      @client.fetch_access_token!
    end).should raise_error(ArgumentError)
  end

  it 'should raise an error if unauthorized' do
    @client.client_id = 'client-12345'
    @client.client_secret = 'secret-12345'
    stubs = Faraday::Adapter::Test::Stubs.new do |stub|
      stub.post('/o/oauth2/token') do
        [401, {}, 'User authorization failed or something.']
      end
    end
    (lambda do
      connection = Faraday.new(:url => 'https://www.google.com') do |builder|
        builder.adapter(:test, stubs)
      end
      @client.fetch_access_token!(
        :connection => connection
      )
    end).should raise_error(Signet::AuthorizationError)
    stubs.verify_stubbed_calls
  end

  it 'should raise an error if the token server gives an unexpected status' do
    @client.client_id = 'client-12345'
    @client.client_secret = 'secret-12345'
    stubs = Faraday::Adapter::Test::Stubs.new do |stub|
      stub.post('/o/oauth2/token') do
        [509, {}, 'Rate limit hit or something.']
      end
    end
    (lambda do
      connection = Faraday.new(:url => 'https://www.google.com') do |builder|
        builder.adapter(:test, stubs)
      end
      @client.fetch_access_token!(
        :connection => connection
      )
    end).should raise_error(Signet::AuthorizationError)
    stubs.verify_stubbed_calls
  end

  it 'should correctly fetch an access token' do
    @client.client_id = 'client-12345'
    @client.client_secret = 'secret-12345'
    @client.code = '00000'
    @client.redirect_uri = 'https://www.example.com/'
    stubs = Faraday::Adapter::Test::Stubs.new do |stub|
      stub.post('/o/oauth2/token') do
        [200, {}, MultiJson.dump({
          'access_token' => '12345',
          'refresh_token' => '54321',
          'expires_in' => '3600'
        })]
      end
    end
    connection = Faraday.new(:url => 'https://www.google.com') do |builder|
      builder.adapter(:test, stubs)
    end
    @client.fetch_access_token!(
      :connection => connection
    )
    @client.access_token.should == '12345'
    @client.refresh_token.should == '54321'
    @client.expires_in.should == 3600
    stubs.verify_stubbed_calls
  end

  it 'should correctly fetch an access token with a password' do
    @client.client_id = 'client-12345'
    @client.client_secret = 'secret-12345'
    @client.username = 'johndoe'
    @client.password = 'incognito'
    stubs = Faraday::Adapter::Test::Stubs.new do |stub|
      stub.post('/o/oauth2/token') do
        [200, {}, MultiJson.dump({
          'access_token' => '12345',
          'refresh_token' => '54321',
          'expires_in' => '3600'
        })]
      end
    end
    connection = Faraday.new(:url => 'https://www.google.com') do |builder|
      builder.adapter(:test, stubs)
    end
    @client.fetch_access_token!(
      :connection => connection
    )
    @client.access_token.should == '12345'
    @client.refresh_token.should == '54321'
    @client.expires_in.should == 3600
    stubs.verify_stubbed_calls
  end

  it 'should correctly refresh an access token' do
    @client.client_id = 'client-12345'
    @client.client_secret = 'secret-12345'
    @client.refresh_token = '54321'
    stubs = Faraday::Adapter::Test::Stubs.new do |stub|
      stub.post('/o/oauth2/token') do
        [200, {}, MultiJson.dump({
          'access_token' => '12345',
          'refresh_token' => '54321',
          'expires_in' => '3600'
        })]
      end
    end
    connection = Faraday.new(:url => 'https://www.google.com') do |builder|
      builder.adapter(:test, stubs)
    end
    @client.fetch_access_token!(
      :connection => connection
    )
    @client.access_token.should == '12345'
    @client.refresh_token.should == '54321'
    @client.expires_in.should == 3600
    stubs.verify_stubbed_calls
  end

  it 'should detect unintential grant type of none' do
    @client.client_id = 'client-12345'
    @client.client_secret = 'secret-12345'
    @client.redirect_uri = 'https://www.example.com/'
    (lambda do
      @client.fetch_access_token!
    end).should raise_error(ArgumentError)
  end

  it 'should correctly fetch protected resources' do
    @client.client_id = 'client-12345'
    @client.client_secret = 'secret-12345'
    @client.access_token = '12345'
    stubs = Faraday::Adapter::Test::Stubs.new do |stub|
      stub.get('/oauth2/v1/userinfo?alt=json') do
        [200, {}, <<-JSON]
{
  "id": "116452824309856782163",
  "name": "Bob Aman",
  "given_name": "Bob",
  "family_name": "Aman",
  "link": "https://plus.google.com/116452824309856782163"
}
JSON
      end
    end
    connection = Faraday.new(:url => 'https://www.googleapis.com') do |builder|
      builder.adapter(:test, stubs)
    end
    response = @client.fetch_protected_resource(
      :connection => connection,
      :uri => 'https://www.googleapis.com/oauth2/v1/userinfo?alt=json'
    )
    response.status.should == 200
    response.body.should == <<-JSON
{
  "id": "116452824309856782163",
  "name": "Bob Aman",
  "given_name": "Bob",
  "family_name": "Aman",
  "link": "https://plus.google.com/116452824309856782163"
}
JSON
    stubs.verify_stubbed_calls
  end

  it 'should correctly send the realm in the Authorization header' do
    @client.client_id = 'client-12345'
    @client.client_secret = 'secret-12345'
    @client.access_token = '12345'
    connection = Faraday.new(:url => 'https://www.googleapis.com') do |builder|
      builder.adapter(:test)
    end
    request = @client.generate_authenticated_request(
      :connection => connection,
      :realm => 'Example',
      :request => conn.build_request(:get) do |req|
        req.url('https://www.googleapis.com/oauth2/v1/userinfo?alt=json')
      end
    )
    request.headers['Authorization'].should == 'Bearer 12345, realm="Example"'
  end

  it 'should correctly send the realm in the Authorization header' do
    @client.client_id = 'client-12345'
    @client.client_secret = 'secret-12345'
    @client.access_token = '12345'
    connection = Faraday.new(:url => 'https://www.googleapis.com') do |builder|
      builder.adapter(:test)
    end
    request = @client.generate_authenticated_request(
      :connection => connection,
      :realm => 'Example',
      :request => [
        'GET',
        'https://www.googleapis.com/oauth2/v1/userinfo?alt=json',
        {},
        ['']
      ]
    )
    request.headers['Authorization'].should == 'Bearer 12345, realm="Example"'
  end

  it 'should not raise an error if a request is ' +
      'provided without a connection' do
    @client.client_id = 'client-12345'
    @client.client_secret = 'secret-12345'
    @client.access_token = '12345'
    request = @client.generate_authenticated_request(
      :realm => 'Example',
      :request => conn.build_request(:get) do |req|
        req.url('https://www.googleapis.com/oauth2/v1/userinfo?alt=json')
      end
    )
  end

  it 'should raise an error if not enough information ' +
      'is supplied to create a request' do
    @client.client_id = 'client-12345'
    @client.client_secret = 'secret-12345'
    @client.access_token = '12345'
    (lambda do
      @client.generate_authenticated_request(
        :realm => 'Example',
        :method => 'POST'
      )
    end).should raise_error(ArgumentError)
  end

  it 'should raise an error if the client does not have an access token' do
    @client.client_id = 'client-12345'
    @client.client_secret = 'secret-12345'
    (lambda do
      @client.fetch_protected_resource
    end).should raise_error(ArgumentError)
  end

  it 'should not raise an error if the API server gives an error status' do
    @client.client_id = 'client-12345'
    @client.client_secret = 'secret-12345'
    @client.access_token = '12345'
    stubs = Faraday::Adapter::Test::Stubs.new do |stub|
      stub.get('/oauth2/v1/userinfo?alt=json') do
        [509, {}, 'Rate limit hit or something.']
      end
    end
    connection = Faraday.new(:url => 'https://www.googleapis.com') do |builder|
      builder.adapter(:test, stubs)
    end
    response = @client.fetch_protected_resource(
      :connection => connection,
      :uri => 'https://www.googleapis.com/oauth2/v1/userinfo?alt=json'
    )
    response.status.should == 509
    response.body.should == 'Rate limit hit or something.'
    stubs.verify_stubbed_calls
  end

  it 'should only raise an error if the API server ' +
      'gives an authorization failed status' do
    @client.client_id = 'client-12345'
    @client.client_secret = 'secret-12345'
    @client.access_token = '12345'
    stubs = Faraday::Adapter::Test::Stubs.new do |stub|
      stub.get('/oauth2/v1/userinfo?alt=json') do
        [401, {}, 'User authorization failed or something.']
      end
    end
    (lambda do
      connection = Faraday.new(
        :url => 'https://www.googleapis.com'
      ) do |builder|
        builder.adapter(:test, stubs)
      end
      @client.fetch_protected_resource(
        :connection => connection,
        :uri => 'https://www.googleapis.com/oauth2/v1/userinfo?alt=json'
      )
    end).should raise_error(Signet::AuthorizationError)
    stubs.verify_stubbed_calls
  end

  it 'should correctly handle an ID token' do
    @client.client_id = 'client-12345'
    @client.client_secret = 'secret-12345'
    stubs = Faraday::Adapter::Test::Stubs.new do |stub|
      stub.post('/o/oauth2/token') do
        [200, {}, MultiJson.dump({
          'access_token' => '12345',
          'refresh_token' => '54321',
          'expires_in' => '3600',
          'id_token' => (
            'eyJ0eXAiOiJKV1QiLCJhbGciOiJIUzI1NiJ9.eyJ0b2tlbl9oYXNoIjoidGdoRD' +
            'lKN244VjBOMnZjdzZlTWlqZyIsImF1ZCI6ImNsaWVudC0xMjM0NSIsImlkIjoiM' +
            'TIzNDUiLCJpYXQiOjEzMjA2NzA5NzgsImV4cCI6MTMyMDY3NDg3OCwiY2lkIjoi' +
            'Y2xpZW50LTEyMzQ1IiwiaXNzIjoiZXhhbXBsZS5jb20ifQ.tsF3srlBaAh6pV3U' +
            'wfRrHSA3-jwnvOw6MMsQ6sO4kjc'
          )
        })]
      end
    end
    connection = Faraday.new(:url => 'https://www.google.com') do |builder|
      builder.adapter(:test, stubs)
    end
    @client.fetch_access_token!(
      :connection => connection
    )
    @client.access_token.should == '12345'
    @client.refresh_token.should == '54321'
    @client.decoded_id_token.should == {
      "token_hash" => "tghD9J7n8V0N2vcw6eMijg",
      "id" => "12345",
      "aud" => "client-12345",
      "iat" => 1320670978,
      "exp" => 1320674878,
      "cid" => "client-12345",
      "iss" => "example.com"
    }
    @client.expires_in.should == 3600
    stubs.verify_stubbed_calls
  end

  it 'should raise an error decoding an ID token if ' +
      'audience does not match client ID' do
    @client.client_id = 'client-54321'
    @client.client_secret = 'secret-12345'
    stubs = Faraday::Adapter::Test::Stubs.new do |stub|
      stub.post('/o/oauth2/token') do
        [200, {}, MultiJson.dump({
          'access_token' => '12345',
          'refresh_token' => '54321',
          'expires_in' => '3600',
          'id_token' => (
            'eyJ0eXAiOiJKV1QiLCJhbGciOiJIUzI1NiJ9.eyJ0b2tlbl9oYXNoIjoidGdoRD' +
            'lKN244VjBOMnZjdzZlTWlqZyIsImF1ZCI6ImNsaWVudC0xMjM0NSIsImlkIjoiM' +
            'TIzNDUiLCJpYXQiOjEzMjA2NzA5NzgsImV4cCI6MTMyMDY3NDg3OCwiY2lkIjoi' +
            'Y2xpZW50LTEyMzQ1IiwiaXNzIjoiZXhhbXBsZS5jb20ifQ.tsF3srlBaAh6pV3U' +
            'wfRrHSA3-jwnvOw6MMsQ6sO4kjc'
          )
        })]
      end
    end
    connection = Faraday.new(:url => 'https://www.google.com') do |builder|
      builder.adapter(:test, stubs)
    end
    @client.fetch_access_token!(
      :connection => connection
    )
    @client.access_token.should == '12345'
    @client.refresh_token.should == '54321'
    @client.expires_in.should == 3600
    (lambda do
      @client.decoded_id_token
    end).should raise_error(Signet::UnsafeOperationError)
    stubs.verify_stubbed_calls
  end

  it 'should raise an error decoding an ID token if ' +
      'audience is missing' do
    @client.client_id = 'client-12345'
    @client.client_secret = 'secret-12345'
    stubs = Faraday::Adapter::Test::Stubs.new do |stub|
      stub.post('/o/oauth2/token') do
        [200, {}, MultiJson.dump({
          'access_token' => '12345',
          'refresh_token' => '54321',
          'expires_in' => '3600',
          'id_token' => (
            'eyJ0eXAiOiJKV1QiLCJhbGciOiJIUzI1NiJ9.eyJ0b2tlbl9oYXNoIjoidGdoRD' +
            'lKN244VjBOMnZjdzZlTWlqZyIsImlkIjoiMTIzNDUiLCJpYXQiOjEzMjA2NzA5N' +
            'zgsImV4cCI6MTMyMDY3NDg3OCwiY2lkIjoiY2xpZW50LTEyMzQ1IiwiaXNzIjoi' +
            'ZXhhbXBsZS5jb20ifQ.7qj85CKbQyVdDe5y2ScdJAZNkEeKMPW9LIonLxG1vu8'
          )
        })]
      end
    end
    connection = Faraday.new(:url => 'https://www.google.com') do |builder|
      builder.adapter(:test, stubs)
    end
    @client.fetch_access_token!(
      :connection => connection
    )
    @client.access_token.should == '12345'
    @client.refresh_token.should == '54321'
    @client.expires_in.should == 3600
    (lambda do
      @client.decoded_id_token
    end).should raise_error(Signet::UnsafeOperationError)
    stubs.verify_stubbed_calls
  end

  it 'should raise an error if the id token cannot be verified' do
    @client.client_id = 'client-12345'
    @client.client_secret = 'secret-12345'
    stubs = Faraday::Adapter::Test::Stubs.new do |stub|
      stub.post('/o/oauth2/token') do
        [200, {}, MultiJson.dump({
          'access_token' => '12345',
          'refresh_token' => '54321',
          'expires_in' => '3600',
          'id_token' => (
            'eyJhbGciOiJSUzI1NiJ9.eyJpc3MiOiJhY2NvdW50cy5nb29nbGUuY29tIiwiY' +
            'XVkIjoiMTA2MDM1Nzg5MTY4OC5hcHBzLmdvb2dsZXVzZXJjb250ZW50LmNvbSI' +
            'sImNpZCI6IjEwNjAzNTc4OTE2ODguYXBwcy5nb29nbGV1c2VyY29udGVudC5jb' +
            '20iLCJpZCI6IjExNjQ1MjgyNDMwOTg1Njc4MjE2MyIsInRva2VuX2hhc2giOiJ' +
            '0Z2hEOUo4bjhWME4ydmN3NmVNaWpnIiwiaWF0IjoxMzIwNjcwOTc4LCJleHAiO' +
            'jEzMjA2NzQ4Nzh9.D8x_wirkxDElqKdJBcsIws3Ogesk38okz6MN7zqC7nEAA7' +
            'wcy1PxsROY1fmBvXSer0IQesAqOW-rPOCNReSn-eY8d53ph1x2HAF-AzEi3GOl' +
            '6hFycH8wj7Su6JqqyEbIVLxE7q7DkAZGaMPkxbTHs1EhSd5_oaKQ6O4xO3ZnnT4'
          )
        })]
      end
    end
    connection = Faraday.new(:url => 'https://www.google.com') do |builder|
      builder.adapter(:test, stubs)
    end
    @client.fetch_access_token!(
      :connection => connection
    )
    @client.access_token.should == '12345'
    @client.refresh_token.should == '54321'
    @client.expires_in.should == 3600
    (lambda do
      pubkey = OpenSSL::PKey::RSA.new(<<-PUBKEY)
-----BEGIN PUBLIC KEY-----
MIIBIjANBgkqhkiG9w0BAQEFAAOCAQ8AMIIBCgKCAQEAxCaY7425h964bjaoLeUm
SlZ8sK7VtVk9zHbGmZh2ygGYwfuUf2bmMye2Ofv99yDE/rd4loVIAcu7RVvDRgHq
3/CZTnIrSvHsiJQsHBNa3d+F1ihPfzURzf1M5k7CFReBj2SBXhDXd57oRfBQj12w
CVhhwP6kGTAWuoppbIIIBfNF2lE/Nvm7lVVYQqL9xOrP/AQ4xRbpQlB8Ll9sO9Or
SvbWhCDa/LMOWxHdmrcJi6XoSg1vnOyCoKbyAoauTt/XqdkHbkDdQ6HFbJieu9il
LDZZNliPhfENuKeC2MCGVXTEu8Cqhy1w6e4axavLlXoYf4laJIZ/e7au8SqDbY0B
xwIDAQAB
-----END PUBLIC KEY-----
PUBKEY
      @client.decoded_id_token(pubkey)
    end).should raise_error(JWT::DecodeError, "Signature verification failed")
    stubs.verify_stubbed_calls
  end
end<|MERGE_RESOLUTION|>--- conflicted
+++ resolved
@@ -351,11 +351,7 @@
   end
 
   it 'should allow the expires_at time to be updated' do
-<<<<<<< HEAD
-    expires_at = Time.now.round - 100
-=======
     expires_at = Time.now
->>>>>>> 8bd2651c
     @client.update_token!(
       :expires_at => expires_at.to_i,
       :expires_in => nil
