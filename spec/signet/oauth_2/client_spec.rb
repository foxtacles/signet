# Copyright (C) 2010 Google Inc.
#
#    Licensed under the Apache License, Version 2.0 (the "License");
#    you may not use this file except in compliance with the License.
#    You may obtain a copy of the License at
#
#        http://www.apache.org/licenses/LICENSE-2.0
#
#    Unless required by applicable law or agreed to in writing, software
#    distributed under the License is distributed on an "AS IS" BASIS,
#    WITHOUT WARRANTIES OR CONDITIONS OF ANY KIND, either express or implied.
#    See the License for the specific language governing permissions and
#    limitations under the License.

spec_dir = File.expand_path(File.join(File.dirname(__FILE__), "../.."))
$:.unshift(spec_dir)
$:.uniq!

require 'spec_helper'

require 'signet/oauth_2/client'
require 'openssl'
require 'jwt'

conn = Faraday.default_connection

def build_json_response(payload)
  [200, { "Content-Type" => "application/json; charset=utf-8" }, MultiJson.dump(payload)]
end

def build_form_encoded_response(payload)
  [200, { "Content-Type" => "application/json; charset=utf-8" }, Addressable::URI.form_encode(payload)]
end

describe Signet::OAuth2::Client, 'unconfigured' do
  before do
    @client = Signet::OAuth2::Client.new
  end
  it 'should allow additional paraemters to be set.' do
    @client.additional_parameters['type'] = 'web_server'
    expect(@client.additional_parameters).to eq({'type' => 'web_server'})
  end
  it 'should raise an error if a bogus scope is provided' do
    expect(lambda do
      @client = Signet::OAuth2::Client.new(:scope => :bogus)
    end).to raise_error(TypeError)
  end

  it 'should raise an error if a scope array is provided with spaces' do
    expect(lambda do
      @client = Signet::OAuth2::Client.new(:scope => [
        'legit',
        'bogus bogus'
      ])
    end).to raise_error(ArgumentError)
  end

  it 'should allow the scope to be set to a String' do
    @client.scope = 'legit'
    expect(@client.scope).to eq ['legit']
    @client.scope = 'legit alsolegit'
    expect(@client.scope).to eq ['legit', 'alsolegit']
  end

  it 'should allow the scope to be set to an Array' do
    @client.scope = ['legit']
    expect(@client.scope).to eq ['legit']
    @client.scope = ['legit', 'alsolegit']
    expect(@client.scope).to eq ['legit', 'alsolegit']
  end

  it 'should raise an error if a bogus redirect URI is provided' do
    expect(lambda do
      @client = Signet::OAuth2::Client.new(:redirect_uri => :bogus)
    end).to raise_error(TypeError)
  end

  it 'should raise an error if a relative redirect URI is provided' do
    expect(lambda do
      @client = Signet::OAuth2::Client.new(:redirect_uri => '/relative/path')
    end).to raise_error(ArgumentError)
  end

  it 'should allow "postmessage" as a redirect URI (Google hack)' do
    @client.authorization_uri = 'https://example.com/authorize'
    @client.client_id = 's6BhdRkqt3'
    @client.redirect_uri = 'postmessage'
    expect(@client.authorization_uri.query_values['redirect_uri']).to eq 'postmessage'
  end

  it 'should allow oob values as a redirect URI (for installed apps)' do
    @client.authorization_uri = 'https://example.com/authorize'
    @client.client_id = 's6BhdRkqt3'
    @client.redirect_uri = 'urn:ietf:wg:oauth:2.0:oob'
    expect(@client.authorization_uri.query_values['redirect_uri']).to eq 'urn:ietf:wg:oauth:2.0:oob'
    @client.redirect_uri = 'oob'
    expect(@client.authorization_uri.query_values['redirect_uri']).to eq 'oob'
  end

  it 'should have no authorization_uri' do
    expect(@client.authorization_uri).to eq nil
  end

  it 'should allow the authorization_uri to be set to a String' do
    @client.authorization_uri = 'https://example.com/authorize'
    @client.client_id = 's6BhdRkqt3'
    @client.redirect_uri = 'https://example.client.com/callback'
    expect(@client.authorization_uri.to_s).to include(
      'https://example.com/authorize'
    )
    expect(@client.authorization_uri.query_values['client_id']).to eq 's6BhdRkqt3'
    expect(@client.authorization_uri.query_values['redirect_uri']).to eq (
      'https://example.client.com/callback'
    )
  end

  it 'should allow the authorization_uri to be set to a Hash' do
    @client.authorization_uri = {
      :scheme => 'https', :host => 'example.com', :path => '/authorize'
    }
    @client.client_id = 's6BhdRkqt3'
    @client.redirect_uri = 'https://example.client.com/callback'
    expect(@client.authorization_uri.to_s).to include(
      'https://example.com/authorize'
    )
    expect(@client.authorization_uri.query_values['client_id']).to eq 's6BhdRkqt3'
    expect(@client.authorization_uri.query_values['redirect_uri']).to eq (
      'https://example.client.com/callback'
    )
  end

  it 'should allow the authorization_uri to be set to a URI' do
    @client.authorization_uri =
      Addressable::URI.parse('https://example.com/authorize')
    @client.client_id = 's6BhdRkqt3'
    @client.redirect_uri =
      Addressable::URI.parse('https://example.client.com/callback')
    expect(@client.authorization_uri.to_s).to include(
      'https://example.com/authorize'
    )
    expect(@client.authorization_uri.query_values['client_id']).to eq 's6BhdRkqt3'
    expect(@client.authorization_uri.query_values['redirect_uri']).to eq (
      'https://example.client.com/callback'
    )
  end

  it 'should require a redirect URI when getting the authorization_uri' do
    @client.authorization_uri =
      Addressable::URI.parse('https://example.com/authorize')
    @client.client_id = 's6BhdRkqt3'
    expect(lambda do
      @client.authorization_uri
    end).to raise_error(ArgumentError)
  end

  it 'should require a client ID when getting the authorization_uri' do
    @client.authorization_uri =
      Addressable::URI.parse('https://example.com/authorize')
    @client.redirect_uri =
      Addressable::URI.parse('https://example.client.com/callback')
    expect(lambda do
      @client.authorization_uri
    end).to raise_error(ArgumentError)
  end

  it 'should have no token_credential_uri' do
    expect(@client.token_credential_uri).to eq nil
  end

  it 'should allow the token_credential_uri to be set to a String' do
    @client.token_credential_uri = "https://example.com/token"
    expect(@client.token_credential_uri.to_s).to eq "https://example.com/token"
  end

  it 'should allow the token_credential_uri to be set to a Hash' do
    @client.token_credential_uri = {
      :scheme => 'https', :host => 'example.com', :path => '/token'
    }
    expect(@client.token_credential_uri.to_s).to eq 'https://example.com/token'
  end

  it 'should allow the token_credential_uri to be set to a URI' do
    @client.token_credential_uri =
      Addressable::URI.parse("https://example.com/token")
    expect(@client.token_credential_uri.to_s).to eq "https://example.com/token"
  end
end

describe Signet::OAuth2::Client, 'configured for assertions profile' do

  describe 'when using RSA keys' do
    before do
      @key = OpenSSL::PKey::RSA.new 2048
      @client = Signet::OAuth2::Client.new(
        :token_credential_uri =>
          'https://accounts.google.com/o/oauth2/token',
        :scope => 'https://www.googleapis.com/auth/userinfo.profile',
        :issuer => 'app@example.com',
        :audience => 'https://accounts.google.com/o/oauth2/token',
        :signing_key => @key
      )
    end

    it 'should generate valid JWTs' do
      jwt = @client.to_jwt
      expect(jwt).not_to be_nil

      claim, header = JWT.decode(jwt, @key.public_key, true)
      expect(claim["iss"]).to eq 'app@example.com'
      expect(claim["scope"]).to eq 'https://www.googleapis.com/auth/userinfo.profile'
      expect(claim["aud"]).to eq 'https://accounts.google.com/o/oauth2/token'
    end

    it 'should generate valid JWTs for impersonation' do
      @client.principal = 'user@example.com'
      jwt = @client.to_jwt
      expect(jwt).not_to be_nil

      claim, header = JWT.decode(jwt, @key.public_key, true)
      expect(claim["iss"]).to eq 'app@example.com'
      expect(claim["prn"]).to eq 'user@example.com'
      expect(claim["scope"]).to eq 'https://www.googleapis.com/auth/userinfo.profile'
      expect(claim["aud"]).to eq 'https://accounts.google.com/o/oauth2/token'
    end

    it 'should generate valid JWTs for impersonation using deprecated person attribute' do
      @client.person = 'user@example.com'
      jwt = @client.to_jwt
      expect(jwt).not_to be_nil

      claim, header = JWT.decode(jwt, @key.public_key, true)
      expect(claim["iss"]).to eq 'app@example.com'
      expect(claim["prn"]).to eq 'user@example.com'
      expect(claim["scope"]).to eq 'https://www.googleapis.com/auth/userinfo.profile'
      expect(claim["aud"]).to eq 'https://accounts.google.com/o/oauth2/token'
    end

    it 'should generate valid JWTs for impersonation using the sub attribute' do
      @client.sub = 'user@example.com'
      jwt = @client.to_jwt
      expect(jwt).not_to be_nil

      claim, header = JWT.decode(jwt, @key.public_key, true)
      expect(claim["iss"]).to eq 'app@example.com'
      expect(claim["sub"]).to eq 'user@example.com'
      expect(claim["scope"]).to eq 'https://www.googleapis.com/auth/userinfo.profile'
      expect(claim["aud"]).to eq 'https://accounts.google.com/o/oauth2/token'
    end

    it 'should generate a JSON representation of the client' do
      @client.principal = 'user@example.com'
      json = @client.to_json
      expect(json).not_to be_nil

      deserialized = MultiJson.load(json)
      expect(deserialized["token_credential_uri"]).to eq 'https://accounts.google.com/o/oauth2/token'
      expect(deserialized["scope"]).to eq ['https://www.googleapis.com/auth/userinfo.profile']
      expect(deserialized["issuer"]).to eq 'app@example.com'
      expect(deserialized["audience"]).to eq 'https://accounts.google.com/o/oauth2/token'
      expect(deserialized["signing_key"]).to eq @key.to_s
    end

    it 'should send valid access token request' do
      stubs = Faraday::Adapter::Test::Stubs.new do |stub|
        stub.post('/o/oauth2/token') do |env|
          params = Addressable::URI.form_unencode(env[:body])
          claim, header = JWT.decode(params.assoc("assertion").last, @key.public_key)
          expect(params.assoc("grant_type")).to eq ['grant_type','urn:ietf:params:oauth:grant-type:jwt-bearer']
          build_json_response({
            "access_token" => "1/abcdef1234567890",
            "token_type" => "Bearer",
            "expires_in" => 3600
          })
        end
      end
      connection = Faraday.new(:url => 'https://www.google.com') do |builder|
        builder.adapter(:test, stubs)
      end

      @client.fetch_access_token!(:connection => connection)
      expect(@client.access_token).to eq "1/abcdef1234567890"
      stubs.verify_stubbed_calls
    end
  end

  describe 'when using shared secrets' do
    before do
      @key = 'my secret key'
      @client = Signet::OAuth2::Client.new(
        :token_credential_uri =>
          'https://accounts.google.com/o/oauth2/token',
        :scope => 'https://www.googleapis.com/auth/userinfo.profile',
        :issuer => 'app@example.com',
        :audience => 'https://accounts.google.com/o/oauth2/token',
        :signing_key => @key
      )
    end

    it 'should generate valid JWTs' do
      jwt = @client.to_jwt
      expect(jwt).not_to be_nil

      claim, header = JWT.decode(jwt, @key, true)
      expect(claim["iss"]).to eq 'app@example.com'
      expect(claim["scope"]).to eq 'https://www.googleapis.com/auth/userinfo.profile'
      expect(claim["aud"]).to eq 'https://accounts.google.com/o/oauth2/token'
    end
  end
end

describe Signet::OAuth2::Client, 'configured for Google userinfo API' do
  before do
    @client = Signet::OAuth2::Client.new(
      :authorization_uri =>
        'https://accounts.google.com/o/oauth2/auth',
      :token_credential_uri =>
        'https://accounts.google.com/o/oauth2/token',
      :scope => 'https://www.googleapis.com/auth/userinfo.profile'
    )
  end

  it 'should not have a grant type by default' do
    expect(@client.grant_type).to eq nil
  end

  it 'should use the authorization_code grant type if given code' do
    @client.code = '00000'
    @client.redirect_uri = 'http://www.example.com/'
    expect(@client.grant_type).to eq 'authorization_code'
  end

  it 'should use the refresh_token grant type if given refresh token' do
    @client.refresh_token = '54321'
    expect(@client.grant_type).to eq 'refresh_token'
  end

  it 'should use the password grant type if given username and password' do
    @client.username = 'johndoe'
    @client.password = 'incognito'
    expect(@client.grant_type).to eq 'password'
  end

  it 'should allow the grant type to be set manually' do
    @client.grant_type = 'authorization_code'
    expect(@client.grant_type).to eq 'authorization_code'
    @client.grant_type = 'refresh_token'
    expect(@client.grant_type).to eq 'refresh_token'
    @client.grant_type = 'password'
    expect(@client.grant_type).to eq 'password'
  end

  it 'should allow the grant type to be set to an extension' do
    @client.grant_type = 'urn:ietf:params:oauth:grant-type:saml2-bearer'
    @client.extension_parameters['assertion'] =
      'PEFzc2VydGlvbiBJc3N1ZUluc3RhbnQ9IjIwMTEtMDU'

    expect(@client.grant_type).to eq Addressable::URI.parse('urn:ietf:params:oauth:grant-type:saml2-bearer')
    expect(@client.extension_parameters).to eq ({'assertion' => 'PEFzc2VydGlvbiBJc3N1ZUluc3RhbnQ9IjIwMTEtMDU'})
  end

  it 'should raise an error if extension parameters are bogus' do
    expect(lambda do
      @client.extension_parameters = :bogus
    end).to raise_error(TypeError)
  end

  it 'should include extension parameters in token request' do
    @client.grant_type = 'urn:ietf:params:oauth:grant-type:saml2-bearer'
    @client.extension_parameters['assertion'] =
      'PEFzc2VydGlvbiBJc3N1ZUluc3RhbnQ9IjIwMTEtMDU'

    request = @client.generate_access_token_request
    params = Addressable::URI.form_unencode(request.body)
    expect(params).to include(['assertion', 'PEFzc2VydGlvbiBJc3N1ZUluc3RhbnQ9IjIwMTEtMDU'])
  end

  it 'should allow the token to be updated' do
    issued_at = Time.now
    @client.update_token!(
      :access_token => '12345',
      :refresh_token => '54321',
      :expires_in => 3600,
      :issued_at => issued_at
    )
    expect(@client.access_token).to eq '12345'
    expect(@client.refresh_token).to eq '54321'
    expect(@client.expires_in).to eq 3600
    expect(@client.issued_at).to eq issued_at
    expect(@client).to_not be_expired
  end

  it 'should handle expires as equivlanet to expires_in' do
    issued_at = Time.now
    @client.update_token!(
      :access_token => '12345',
      :refresh_token => '54321',
      :expires => 600,
      :issued_at => issued_at
    )
    expect(@client.expires_in).to eq 600
  end

  it 'should allow the token to be updated without an expiration' do
    @client.update_token!(
      :access_token => '12345',
      :refresh_token => '54321'
    )
    expect(@client.access_token).to eq '12345'
    expect(@client.refresh_token).to eq '54321'
    expect(@client.expires_in).to eq nil
    expect(@client.issued_at).to eq nil
    expect(@client).to_not be_expired
  end

  it 'should allow the token expiration to be cleared' do
    issued_at = Time.now
    @client.update_token!(
      :access_token => '12345',
      :refresh_token => '54321',
      :expires_in => 3600,
      :issued_at => issued_at
    )
    @client.expires_in = nil
    @client.issued_at = nil
    expect(@client).to_not be_expired
  end

  it 'should allow the expires_at time to be updated' do
    expires_at = Time.now
    @client.update_token!(
      :expires_at => expires_at.to_i,
      :expires_in => nil
    )
    expect(@client.expires_at).to be_within(1).of(expires_at)
    expect(@client).to be_expired
  end

  it 'should allow setting expires_at manually' do
    expires_at = Time.now+100
    @client.expires_at = expires_at.to_i
    expect(@client.expires_at).to be_within(1).of(expires_at)
    expect(@client).to_not be_expired
  end

  it 'should raise an error if the authorization endpoint is not secure' do
    @client.client_id = 'client-12345'
    @client.client_secret = 'secret-12345'
    @client.redirect_uri = 'http://www.example.com/'
    @client.authorization_uri = 'http://accounts.google.com/o/oauth2/auth'
    expect(lambda do
      @client.authorization_uri
    end).to raise_error(Signet::UnsafeOperationError)
  end

  it 'should raise an error if token credential URI is missing' do
    @client.token_credential_uri = nil
    expect(lambda do
      @client.fetch_access_token!
    end).to raise_error(ArgumentError)
  end

  it 'should raise an error if unauthorized' do
    @client.client_id = 'client-12345'
    @client.client_secret = 'secret-12345'
    stubs = Faraday::Adapter::Test::Stubs.new do |stub|
      stub.post('/o/oauth2/token') do
        [401, {}, 'User authorization failed or something.']
      end
    end
    expect(lambda do
      connection = Faraday.new(:url => 'https://www.google.com') do |builder|
        builder.adapter(:test, stubs)
      end
      @client.fetch_access_token!(
        :connection => connection
      )
    end).to raise_error(Signet::AuthorizationError)
    stubs.verify_stubbed_calls
  end

  it 'should raise an error if the token server gives an unexpected status' do
    @client.client_id = 'client-12345'
    @client.client_secret = 'secret-12345'
    stubs = Faraday::Adapter::Test::Stubs.new do |stub|
      stub.post('/o/oauth2/token') do
        [509, {}, 'Rate limit hit or something.']
      end
    end
    expect(lambda do
      connection = Faraday.new(:url => 'https://www.google.com') do |builder|
        builder.adapter(:test, stubs)
      end
      @client.fetch_access_token!(
        :connection => connection
      )
    end).to raise_error(Signet::AuthorizationError)
    stubs.verify_stubbed_calls
  end

  it 'should correctly fetch an access token' do
    @client.client_id = 'client-12345'
    @client.client_secret = 'secret-12345'
    @client.code = '00000'
    @client.redirect_uri = 'https://www.example.com/'
    stubs = Faraday::Adapter::Test::Stubs.new do |stub|
      stub.post('/o/oauth2/token') do
        build_json_response({
          'access_token' => '12345',
          'refresh_token' => '54321',
          'expires_in' => '3600'
        })
      end
    end
    connection = Faraday.new(:url => 'https://www.google.com') do |builder|
      builder.adapter(:test, stubs)
    end
    @client.fetch_access_token!(
      :connection => connection
    )
    expect(@client.access_token).to eq '12345'
    expect(@client.refresh_token).to eq '54321'
    expect(@client.expires_in).to eq 3600
    stubs.verify_stubbed_calls
  end

  it 'should correctly fetch an access token with a password' do
    @client.client_id = 'client-12345'
    @client.client_secret = 'secret-12345'
    @client.username = 'johndoe'
    @client.password = 'incognito'
    stubs = Faraday::Adapter::Test::Stubs.new do |stub|
      stub.post('/o/oauth2/token') do
        build_json_response({
          'access_token' => '12345',
          'refresh_token' => '54321',
          'expires_in' => '3600'
        })
      end
    end
    connection = Faraday.new(:url => 'https://www.google.com') do |builder|
      builder.adapter(:test, stubs)
    end
    @client.fetch_access_token!(
      :connection => connection
    )
    expect(@client.access_token).to eq '12345'
    expect(@client.refresh_token).to eq '54321'
    expect(@client.expires_in).to eq 3600
    stubs.verify_stubbed_calls
  end

  it 'should correctly refresh an access token' do
    @client.client_id = 'client-12345'
    @client.client_secret = 'secret-12345'
    @client.refresh_token = '54321'
    stubs = Faraday::Adapter::Test::Stubs.new do |stub|
      stub.post('/o/oauth2/token') do
        build_json_response({
          'access_token' => '12345',
          'refresh_token' => '54321',
          'expires_in' => '3600'
        })
      end
    end
    connection = Faraday.new(:url => 'https://www.google.com') do |builder|
      builder.adapter(:test, stubs)
    end
    @client.fetch_access_token!(
      :connection => connection
    )
    expect(@client.access_token).to eq '12345'
    expect(@client.refresh_token).to eq '54321'
    expect(@client.expires_in).to eq 3600
    stubs.verify_stubbed_calls
  end

  it 'should detect unintential grant type of none' do
    @client.client_id = 'client-12345'
    @client.client_secret = 'secret-12345'
    @client.redirect_uri = 'https://www.example.com/'
    expect(lambda do
      @client.fetch_access_token!
    end).to raise_error(ArgumentError)
  end

  it 'should correctly fetch protected resources' do
    @client.client_id = 'client-12345'
    @client.client_secret = 'secret-12345'
    @client.access_token = '12345'
    stubs = Faraday::Adapter::Test::Stubs.new do |stub|
      stub.get('/oauth2/v1/userinfo?alt=json') do
        [200, {}, <<-JSON]
{
  "id": "116452824309856782163",
  "name": "Bob Aman",
  "given_name": "Bob",
  "family_name": "Aman",
  "link": "https://plus.google.com/116452824309856782163"
}
JSON
      end
    end
    connection = Faraday.new(:url => 'https://www.googleapis.com') do |builder|
      builder.adapter(:test, stubs)
    end
    response = @client.fetch_protected_resource(
      :connection => connection,
      :uri => 'https://www.googleapis.com/oauth2/v1/userinfo?alt=json'
    )
    expect(response.status).to eq 200
    expect(response.body).to eq <<-JSON
{
  "id": "116452824309856782163",
  "name": "Bob Aman",
  "given_name": "Bob",
  "family_name": "Aman",
  "link": "https://plus.google.com/116452824309856782163"
}
JSON
    stubs.verify_stubbed_calls
  end

  it 'should correctly send the realm in the Authorization header' do
    @client.client_id = 'client-12345'
    @client.client_secret = 'secret-12345'
    @client.access_token = '12345'
    connection = Faraday.new(:url => 'https://www.googleapis.com') do |builder|
      builder.adapter(:test)
    end
    request = @client.generate_authenticated_request(
      :connection => connection,
      :realm => 'Example',
      :request => conn.build_request(:get) do |req|
        req.url('https://www.googleapis.com/oauth2/v1/userinfo?alt=json')
      end
    )
    expect(request.headers['Authorization']).to eq 'Bearer 12345, realm="Example"'
  end

  it 'should correctly send the realm in the Authorization header' do
    @client.client_id = 'client-12345'
    @client.client_secret = 'secret-12345'
    @client.access_token = '12345'
    connection = Faraday.new(:url => 'https://www.googleapis.com') do |builder|
      builder.adapter(:test)
    end
    request = @client.generate_authenticated_request(
      :connection => connection,
      :realm => 'Example',
      :request => [
        'GET',
        'https://www.googleapis.com/oauth2/v1/userinfo?alt=json',
        {},
        ['']
      ]
    )
    expect(request.headers['Authorization']).to eq 'Bearer 12345, realm="Example"'
  end

  it 'should not raise an error if a request is ' +
      'provided without a connection' do
    @client.client_id = 'client-12345'
    @client.client_secret = 'secret-12345'
    @client.access_token = '12345'
    request = @client.generate_authenticated_request(
      :realm => 'Example',
      :request => conn.build_request(:get) do |req|
        req.url('https://www.googleapis.com/oauth2/v1/userinfo?alt=json')
      end
    )
  end

  it 'should raise an error if not enough information ' +
      'is supplied to create a request' do
    @client.client_id = 'client-12345'
    @client.client_secret = 'secret-12345'
    @client.access_token = '12345'
    expect(lambda do
      @client.generate_authenticated_request(
        :realm => 'Example',
        :method => 'POST'
      )
    end).to raise_error(ArgumentError)
  end

  it 'should raise an error if the client does not have an access token' do
    @client.client_id = 'client-12345'
    @client.client_secret = 'secret-12345'
    expect(lambda do
      @client.fetch_protected_resource
    end).to raise_error(ArgumentError)
  end

  it 'should not raise an error if the API server gives an error status' do
    @client.client_id = 'client-12345'
    @client.client_secret = 'secret-12345'
    @client.access_token = '12345'
    stubs = Faraday::Adapter::Test::Stubs.new do |stub|
      stub.get('/oauth2/v1/userinfo?alt=json') do
        [509, {}, 'Rate limit hit or something.']
      end
    end
    connection = Faraday.new(:url => 'https://www.googleapis.com') do |builder|
      builder.adapter(:test, stubs)
    end
    response = @client.fetch_protected_resource(
      :connection => connection,
      :uri => 'https://www.googleapis.com/oauth2/v1/userinfo?alt=json'
    )
    expect(response.status).to eq 509
    expect(response.body).to eq 'Rate limit hit or something.'
    stubs.verify_stubbed_calls
  end

  it 'should only raise an error if the API server ' +
      'gives an authorization failed status' do
    @client.client_id = 'client-12345'
    @client.client_secret = 'secret-12345'
    @client.access_token = '12345'
    stubs = Faraday::Adapter::Test::Stubs.new do |stub|
      stub.get('/oauth2/v1/userinfo?alt=json') do
        [401, {}, 'User authorization failed or something.']
      end
    end
    expect(lambda do
      connection = Faraday.new(
        :url => 'https://www.googleapis.com'
      ) do |builder|
        builder.adapter(:test, stubs)
      end
      @client.fetch_protected_resource(
        :connection => connection,
        :uri => 'https://www.googleapis.com/oauth2/v1/userinfo?alt=json'
      )
    end).to raise_error(Signet::AuthorizationError)
    stubs.verify_stubbed_calls
  end

  it 'should correctly handle an ID token' do
    @client.client_id = 'client-12345'
    @client.client_secret = 'secret-12345'
    stubs = Faraday::Adapter::Test::Stubs.new do |stub|
      stub.post('/o/oauth2/token') do
        build_json_response({
          'access_token' => '12345',
          'refresh_token' => '54321',
          'expires_in' => '3600',
          'id_token' => (
            'eyJ0eXAiOiJKV1QiLCJhbGciOiJIUzI1NiJ9.eyJ0b2tlbl9oYXNoIjoidGdoRD' +
            'lKN244VjBOMnZjdzZlTWlqZyIsImF1ZCI6ImNsaWVudC0xMjM0NSIsImlkIjoiM' +
            'TIzNDUiLCJpYXQiOjEzMjA2NzA5NzgsImV4cCI6MTMyMDY3NDg3OCwiY2lkIjoi' +
            'Y2xpZW50LTEyMzQ1IiwiaXNzIjoiZXhhbXBsZS5jb20ifQ.tsF3srlBaAh6pV3U' +
            'wfRrHSA3-jwnvOw6MMsQ6sO4kjc'
          )
        })
      end
    end
    connection = Faraday.new(:url => 'https://www.google.com') do |builder|
      builder.adapter(:test, stubs)
    end
    @client.fetch_access_token!(
      :connection => connection
    )
    expect(@client.access_token).to eq '12345'
    expect(@client.refresh_token).to eq '54321'
    expect(@client.decoded_id_token).to eq ({
      "token_hash" => "tghD9J7n8V0N2vcw6eMijg",
      "id" => "12345",
      "aud" => "client-12345",
      "iat" => 1320670978,
      "exp" => 1320674878,
      "cid" => "client-12345",
      "iss" => "example.com"
    })
    expect(@client.expires_in).to eq 3600
    stubs.verify_stubbed_calls
  end

  it 'should raise an error decoding an ID token if ' +
      'audience does not match client ID' do
    @client.client_id = 'client-54321'
    @client.client_secret = 'secret-12345'
    stubs = Faraday::Adapter::Test::Stubs.new do |stub|
      stub.post('/o/oauth2/token') do
        build_json_response({
          'access_token' => '12345',
          'refresh_token' => '54321',
          'expires_in' => '3600',
          'id_token' => (
            'eyJ0eXAiOiJKV1QiLCJhbGciOiJIUzI1NiJ9.eyJ0b2tlbl9oYXNoIjoidGdoRD' +
            'lKN244VjBOMnZjdzZlTWlqZyIsImF1ZCI6ImNsaWVudC0xMjM0NSIsImlkIjoiM' +
            'TIzNDUiLCJpYXQiOjEzMjA2NzA5NzgsImV4cCI6MTMyMDY3NDg3OCwiY2lkIjoi' +
            'Y2xpZW50LTEyMzQ1IiwiaXNzIjoiZXhhbXBsZS5jb20ifQ.tsF3srlBaAh6pV3U' +
            'wfRrHSA3-jwnvOw6MMsQ6sO4kjc'
          )
        })
      end
    end
    connection = Faraday.new(:url => 'https://www.google.com') do |builder|
      builder.adapter(:test, stubs)
    end
    @client.fetch_access_token!(
      :connection => connection
    )
    expect(@client.access_token).to eq '12345'
    expect(@client.refresh_token).to eq '54321'
    expect(@client.expires_in).to eq 3600
    expect(lambda do
      @client.decoded_id_token
    end).to raise_error(Signet::UnsafeOperationError)
    stubs.verify_stubbed_calls
  end

  it 'should raise an error decoding an ID token if ' +
      'audience is missing' do
    @client.client_id = 'client-12345'
    @client.client_secret = 'secret-12345'
    stubs = Faraday::Adapter::Test::Stubs.new do |stub|
      stub.post('/o/oauth2/token') do
        build_json_response({
          'access_token' => '12345',
          'refresh_token' => '54321',
          'expires_in' => '3600',
          'id_token' => (
            'eyJ0eXAiOiJKV1QiLCJhbGciOiJIUzI1NiJ9.eyJ0b2tlbl9oYXNoIjoidGdoRD' +
            'lKN244VjBOMnZjdzZlTWlqZyIsImlkIjoiMTIzNDUiLCJpYXQiOjEzMjA2NzA5N' +
            'zgsImV4cCI6MTMyMDY3NDg3OCwiY2lkIjoiY2xpZW50LTEyMzQ1IiwiaXNzIjoi' +
            'ZXhhbXBsZS5jb20ifQ.7qj85CKbQyVdDe5y2ScdJAZNkEeKMPW9LIonLxG1vu8'
          )
        })
      end
    end
    connection = Faraday.new(:url => 'https://www.google.com') do |builder|
      builder.adapter(:test, stubs)
    end
    @client.fetch_access_token!(
      :connection => connection
    )
    expect(@client.access_token).to eq '12345'
    expect(@client.refresh_token).to eq '54321'
    expect(@client.expires_in).to eq 3600
    expect(lambda do
      @client.decoded_id_token
    end).to raise_error(Signet::UnsafeOperationError)
    stubs.verify_stubbed_calls
  end

  it 'should raise an error if the id token cannot be verified' do
    @client.client_id = 'client-12345'
    @client.client_secret = 'secret-12345'
    stubs = Faraday::Adapter::Test::Stubs.new do |stub|
      stub.post('/o/oauth2/token') do
        build_json_response({
          'access_token' => '12345',
          'refresh_token' => '54321',
          'expires_in' => '3600',
          'id_token' => (
            'eyJhbGciOiJSUzI1NiJ9.eyJpc3MiOiJhY2NvdW50cy5nb29nbGUuY29tIiwiY' +
            'XVkIjoiMTA2MDM1Nzg5MTY4OC5hcHBzLmdvb2dsZXVzZXJjb250ZW50LmNvbSI' +
            'sImNpZCI6IjEwNjAzNTc4OTE2ODguYXBwcy5nb29nbGV1c2VyY29udGVudC5jb' +
            '20iLCJpZCI6IjExNjQ1MjgyNDMwOTg1Njc4MjE2MyIsInRva2VuX2hhc2giOiJ' +
            '0Z2hEOUo4bjhWME4ydmN3NmVNaWpnIiwiaWF0IjoxMzIwNjcwOTc4LCJleHAiO' +
            'jEzMjA2NzQ4Nzh9.D8x_wirkxDElqKdJBcsIws3Ogesk38okz6MN7zqC7nEAA7' +
            'wcy1PxsROY1fmBvXSer0IQesAqOW-rPOCNReSn-eY8d53ph1x2HAF-AzEi3GOl' +
            '6hFycH8wj7Su6JqqyEbIVLxE7q7DkAZGaMPkxbTHs1EhSd5_oaKQ6O4xO3ZnnT4'
          )
        })
      end
    end
    connection = Faraday.new(:url => 'https://www.google.com') do |builder|
      builder.adapter(:test, stubs)
    end
    @client.fetch_access_token!(
      :connection => connection
    )
    expect(@client.access_token).to eq '12345'
    expect(@client.refresh_token).to eq '54321'
    expect(@client.expires_in).to eq 3600
    expect(lambda do
      pubkey = OpenSSL::PKey::RSA.new(<<-PUBKEY)
-----BEGIN PUBLIC KEY-----
MIIBIjANBgkqhkiG9w0BAQEFAAOCAQ8AMIIBCgKCAQEAxCaY7425h964bjaoLeUm
SlZ8sK7VtVk9zHbGmZh2ygGYwfuUf2bmMye2Ofv99yDE/rd4loVIAcu7RVvDRgHq
3/CZTnIrSvHsiJQsHBNa3d+F1ihPfzURzf1M5k7CFReBj2SBXhDXd57oRfBQj12w
CVhhwP6kGTAWuoppbIIIBfNF2lE/Nvm7lVVYQqL9xOrP/AQ4xRbpQlB8Ll9sO9Or
SvbWhCDa/LMOWxHdmrcJi6XoSg1vnOyCoKbyAoauTt/XqdkHbkDdQ6HFbJieu9il
LDZZNliPhfENuKeC2MCGVXTEu8Cqhy1w6e4axavLlXoYf4laJIZ/e7au8SqDbY0B
xwIDAQAB
-----END PUBLIC KEY-----
PUBKEY
      @client.decoded_id_token(pubkey)
    end).to raise_error(JWT::DecodeError, "Signature verification failed")
    stubs.verify_stubbed_calls
  end
end

describe Signet::OAuth2::Client, 'authorization_uri' do
  before do
    @client = Signet::OAuth2::Client.new(
      :client_id => 's6BhdRkqt3',
      :redirect_uri => 'https://example.client.com/callback',
      :authorization_uri => 'https://example.com/authorize'
    )
  end

  it 'should set access_type to offline by default' do
    expect(@client.authorization_uri.query_values['access_type']).to eq 'offline'
  end

  it 'should set response_type to code by default' do
    expect(@client.authorization_uri.query_values['response_type']).to eq 'code'
  end

  it 'should raise an error when setting both prompt and approval_prompt' do
    expect(lambda do
      @client.authorization_uri(:approval_prompt => 'force', :prompt => 'consent')
    end).to raise_error(ArgumentError)
  end
end

describe Signet::OAuth2::Client, 'configured with custom parameters' do
  before do
    @client = Signet::OAuth2::Client.new(
        :client_id => 's6BhdRkqt3',
        :redirect_uri => 'https://example.client.com/callback',
        :authorization_uri => 'https://example.com/authorize',
        :token_credential_uri => 'https://example.com/token',
        :additional_parameters =>{'type' => 'web_server'}
    )
  end

  # Normalizing to symbols - good test case example here for changes to normalized input.
  # Also tests Addressable's output.
  # Note: The only changes made here are to testing the **INTERNAL** representation of options.
  it 'should allow custom parameters to be set on init' do
<<<<<<< HEAD
    expect(@client.additional_parameters).to eq({'type' => 'web_server'})
=======
    @client.additional_parameters.should == { :type => 'web_server'}
>>>>>>> 92cf2e00
  end

  it 'should allow custom parameters to be updated' do
    @client.update!(:additional_parameters => {'type' => 'new_type'})
<<<<<<< HEAD
    expect(@client.additional_parameters).to eq ({'type' => 'new_type'})
=======
    @client.additional_parameters.should == { :type => 'new_type'}
>>>>>>> 92cf2e00
  end

  it 'should use custom parameters when generating authorization_uri' do
    expect(@client.authorization_uri().query_values).to eq ({
      "access_type"=>"offline",
      "client_id"=>"s6BhdRkqt3",
      "redirect_uri"=>"https://example.client.com/callback",
      "response_type"=>"code",
      "type"=>"web_server"})
  end

  it 'should merge new authorization_uri custom parameters' do
    @client.authorization_uri(:additional_parameters => {'type' => 'new_type', 'new_param' => 'new_val'}).query_values.should == {"access_type"=>"offline", "client_id"=>"s6BhdRkqt3", "new_param"=>"new_val",  "response_type"=>"code","redirect_uri"=>"https://example.client.com/callback", "type"=>"new_type"}
  end

  it 'should merge new generate_access_token_request custom parameters' do
    @client.update!(:code=>'12345')
    body = @client.generate_access_token_request(:additional_parameters => {'type' => 'new_type', 'new_param' => 'new_val'}).body
    body.should include("type=new_type")
    body.should include("new_param=new_val")
  end
end

describe Signet::OAuth2::Client, 'configured with custom parameters' do
  before do
    @client = Signet::OAuth2::Client.new(
        "client_id" => 's6BhdRkqt3',
        "redirect_uri" => 'https://example.client.com/callback',
        "authorization_uri" => 'https://example.com/authorize',
        "token_credential_uri" => 'https://example.com/token',
        "additional_parameters" => {'type' => 'web_server'}
    )
  end

  # Normalizing to symbols - good test case example here for changes to normalized input.
  # Also tests Addressable's output.
  # Note: The only changes made here are to testing the **INTERNAL** representation of options.
  it 'should allow custom parameters to be set on init' do
    @client.additional_parameters.should == { :type => 'web_server'}
  end

  it 'should allow custom parameters to be updated' do
    @client.update!(:additional_parameters => {'type' => 'new_type'})
    @client.additional_parameters.should == { :type => 'new_type'}
  end

  it 'should use custom parameters when generating authorization_uri' do
    @client.authorization_uri().query_values.should == {"access_type"=>"offline", "client_id"=>"s6BhdRkqt3", "redirect_uri"=>"https://example.client.com/callback", "response_type"=>"code", "type"=>"web_server"}
  end

  it 'should have the correct authorization_uri' do
    @client.authorization_uri.host.should == 'example.com'
    @client.authorization_uri.path.should == '/authorize'
  end

  it 'should merge new authorization_uri custom parameters' do
    @client.authorization_uri(:additional_parameters => {'type' => 'new_type', 'new_param' => 'new_val'}).query_values.should == {"access_type"=>"offline", "client_id"=>"s6BhdRkqt3", "new_param"=>"new_val",  "response_type"=>"code","redirect_uri"=>"https://example.client.com/callback", "type"=>"new_type"}
  end

  it 'should merge new generate_access_token_request custom parameters' do
    @client.update!(:code=>'12345')
    body = @client.generate_access_token_request(:additional_parameters => {'type' => 'new_type', 'new_param' => 'new_val'}).body
    body.should include("type=new_type")
    body.should include("new_param=new_val")
  end
end

describe Signet::OAuth2::Client, 'configured with custom parameters a la JSON.load(credentials_file)' do
  before do
    @client = Signet::OAuth2::Client.new(
        "client_id" => 's6BhdRkqt3',
        "redirect_uri" => 'https://example.client.com/callback',
        "authorization_uri" => {"scheme"=>"https", "user"=>nil, "password"=>nil, "host"=>"accounts.google.com", "port"=>nil, "path"=>"/o/oauth2/auth", "query"=>nil, "fragment"=>nil},
        "token_credential_uri" => 'https://example.com/token',
        "additional_parameters" => {'type' => 'web_server'}
    )
  end

  it 'should allow custom parameters to be set on init' do
    @client.additional_parameters.should == {:type => 'web_server'}
  end

  it 'should allow custom parameters to be updated' do
    @client.update!(:additional_parameters => {'type' => 'new_type'})
    @client.additional_parameters.should == {:type => 'new_type'}
  end

  it 'should have correct authorization_uri hash options' do
    @client.authorization_uri.host.should == "accounts.google.com"
    @client.authorization_uri.path.should == "/o/oauth2/auth"
  end

  it 'should use custom parameters when generating authorization_uri' do
    @client.authorization_uri().query_values.should == {"access_type"=>"offline", "client_id"=>"s6BhdRkqt3", "redirect_uri"=>"https://example.client.com/callback", "response_type"=>"code", "type"=>"web_server"}
  end

  # , "path" => "/o/oauth2/oauth", "host" => "accounts.google.com"

  it 'should merge new authorization_uri custom parameters' do
    expect(@client.authorization_uri(:additional_parameters => {'type' => 'new_type', 'new_param' => 'new_val'}).query_values).to eq ({
      "access_type"=>"offline",
      "client_id"=>"s6BhdRkqt3",
      "new_param"=>"new_val",
      "response_type"=>"code",
      "redirect_uri"=>"https://example.client.com/callback",
      "type"=>"new_type"})
  end

  it 'should merge new generate_access_token_request custom parameters' do
    @client.update!(:code=>'12345')
    body = @client.generate_access_token_request(:additional_parameters => {'type' => 'new_type', 'new_param' => 'new_val'}).body
    expect(body).to include("type=new_type")
    expect(body).to include("new_param=new_val")
  end
end<|MERGE_RESOLUTION|>--- conflicted
+++ resolved
@@ -389,7 +389,7 @@
     expect(@client).to_not be_expired
   end
 
-  it 'should handle expires as equivlanet to expires_in' do
+  it 'should handle expires as equivalent to expires_in' do
     issued_at = Time.now
     @client.update_token!(
       :access_token => '12345',
@@ -933,20 +933,12 @@
   # Also tests Addressable's output.
   # Note: The only changes made here are to testing the **INTERNAL** representation of options.
   it 'should allow custom parameters to be set on init' do
-<<<<<<< HEAD
-    expect(@client.additional_parameters).to eq({'type' => 'web_server'})
-=======
-    @client.additional_parameters.should == { :type => 'web_server'}
->>>>>>> 92cf2e00
+    expect(@client.additional_parameters).to eq({:type => 'web_server'})
   end
 
   it 'should allow custom parameters to be updated' do
-    @client.update!(:additional_parameters => {'type' => 'new_type'})
-<<<<<<< HEAD
-    expect(@client.additional_parameters).to eq ({'type' => 'new_type'})
-=======
+    @client.update!(:additional_parameters => {:type => 'new_type'})
     @client.additional_parameters.should == { :type => 'new_type'}
->>>>>>> 92cf2e00
   end
 
   it 'should use custom parameters when generating authorization_uri' do
