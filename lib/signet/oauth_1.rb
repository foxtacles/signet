require 'addressable/uri'

begin
  require 'securerandom'
rescue LoadError
  require 'compat/securerandom'
end

module Signet #:nodoc:
  module OAuth1
    OUT_OF_BAND = 'oob'

    ##
    # Converts a value to a percent-encoded <code>String</code> according to
    # the rules given in RFC 5849.  All non-unreserved characters are
    # percent-encoded.
    #
    # @param [Symbol, #to_str] value The value to be encoded.
    #
    # @return [String] The percent-encoded value.
    def self.encode(value)
      value = value.to_s if value.kind_of?(Symbol)
      return Addressable::URI.encode_component(
        value,
        Addressable::URI::CharacterClasses::UNRESERVED
      )
    end

    ##
    # Converts a percent-encoded String to an unencoded value.
    #
    # @param [#to_str] value
    #   The percent-encoded <code>String</code> to be unencoded.
    #
    # @return [String] The unencoded value.
    def self.unencode(value)
      return Addressable::URI.unencode_component(value)
    end

    ##
    # Returns a timestamp suitable for use as an <code>'oauth_timestamp'</code>
    # value.
    #
    # @return [String] The current timestamp.
    def self.generate_timestamp()
      return Time.now.to_i.to_s
    end

    ##
    # Returns a nonce suitable for use as an <code>'oauth_nonce'</code>
    # value.
    #
    # @return [String] A random nonce.
    def self.generate_nonce()
      return SecureRandom.random_bytes(16).unpack('H*').join('')
    end

    ##
    # Processes an options <code>Hash</code> to find a credential key value.
    # Allows for greater flexibility in configuration.
    #
    # @param [Symbol] credential_type
    #   One of <code>:client</code>, <code>:temporary</code>,
    #   <code>:token</code>, <code>:consumer</code>, <code>:request</code>,
    #   or <code>:access</code>.
    #
    # @return [String] The credential key value.
    def self.extract_credential_key_option(credential_type, options)
      credential_key_symbol =
        ("#{credential_type}_credential_key").to_sym
      credential_symbol =
        ("#{credential_type}_credential").to_sym
      if options[credential_key_symbol]
        credential_key = options[credential_key_symbol]
      elsif options[credential_symbol]
        require 'signet/oauth_1/credential'
        if !options[credential_symbol].respond_to?(:key)
          raise TypeError,
            "Expected Signet::OAuth1::Credential, " +
            "got #{options[credential_symbol].class}."
        end
        credential_key = options[credential_symbol].key
      elsif options[:client]
        require 'signet/oauth_1/client'
        if !options[:client].kind_of?(::Signet::OAuth1::Client)
          raise TypeError,
            "Expected Signet::OAuth1::Client, got #{options[:client].class}."
        end
        credential_key = options[:client].send(credential_key_symbol)
      else
        credential_key = nil
      end
      if credential_key != nil && !credential_key.kind_of?(String)
        raise TypeError,
          "Expected String, got #{credential_key.class}."
      end
      return credential_key
    end

    ##
    # Processes an options <code>Hash</code> to find a credential secret value.
    # Allows for greater flexibility in configuration.
    #
    # @param [Symbol] credential_type
    #   One of <code>:client</code>, <code>:temporary</code>,
    #   <code>:token</code>, <code>:consumer</code>, <code>:request</code>,
    #   or <code>:access</code>.
    #
    # @return [String] The credential secret value.
    def self.extract_credential_secret_option(credential_type, options)
      credential_secret_symbol =
        ("#{credential_type}_credential_secret").to_sym
      credential_symbol =
        ("#{credential_type}_credential").to_sym
      if options[credential_secret_symbol]
        credential_secret = options[credential_secret_symbol]
      elsif options[credential_symbol]
        require 'signet/oauth_1/credential'
        if !options[credential_symbol].respond_to?(:secret)
          raise TypeError,
            "Expected Signet::OAuth1::Credential, " +
            "got #{options[credential_symbol].class}."
        end
        credential_secret = options[credential_symbol].secret
      elsif options[:client]
        require 'signet/oauth_1/client'
        if !options[:client].kind_of?(::Signet::OAuth1::Client)
          raise TypeError,
            "Expected Signet::OAuth1::Client, got #{options[:client].class}."
        end
        credential_secret = options[:client].send(credential_secret_symbol)
      else
        credential_secret = nil
      end
      if credential_secret != nil && !credential_secret.kind_of?(String)
        raise TypeError,
          "Expected String, got #{credential_secret.class}."
      end
      return credential_secret
    end

    ##
    # Normalizes a set of OAuth parameters according to the algorithm given
    # in RFC 5849.  Sorts key/value pairs lexically by byte order, first by
    # key, then by value, joins key/value pairs with the '=' character, then
    # joins the entire parameter list with '&' characters.
    #
    # @param [Enumerable] parameters The OAuth parameter list.
    #
    # @return [String] The normalized parameter list.
    def self.normalize_parameters(parameters)
      if !parameters.kind_of?(Enumerable)
        raise TypeError, "Expected Enumerable, got #{parameters.class}."
      end
      parameter_list = parameters.map do |k, v|
        next if k == "oauth_signature"
        # This is probably the wrong place to try to exclude the realm
        "#{self.encode(k)}=#{self.encode(v)}"
      end
      return parameter_list.compact.sort.join("&")
    end

    ##
    # Generates a signature base string according to the algorithm given in
    # RFC 5849.  Joins the method, URI, and normalized parameter string with
    # '&' characters.
    #
    # @param [String] method The HTTP method.
    # @param [Addressable::URI, String, #to_str] The URI.
    # @param [Enumerable] parameters The OAuth parameter list.
    #
    # @return [String] The signature base string.
    def self.generate_base_string(method, uri, parameters)
      if !parameters.kind_of?(Enumerable)
        raise TypeError, "Expected Enumerable, got #{parameters.class}."
      end
      method = method.to_s.upcase
      parsed_uri = Addressable::URI.parse(uri)
      uri = Addressable::URI.new(
        :scheme => parsed_uri.normalized_scheme,
        :authority => parsed_uri.normalized_authority,
        :path => parsed_uri.path,
        :query => parsed_uri.query,
        :fragment => parsed_uri.fragment
      )
      uri_parameters = uri.query_values.to_a
      uri = uri.omit(:query, :fragment).to_s
      merged_parameters =
        uri_parameters.concat(parameters.map { |k, v| [k, v] })
      parameter_string = self.normalize_parameters(merged_parameters)
      return [
        self.encode(method),
        self.encode(uri),
        self.encode(parameter_string)
      ].join('&')
    end

    ##
    # Generates an <code>Authorization</code> header from a parameter list
    # according to the rules given in RFC 5849.
    #
    # @param [Enumerable] parameters The OAuth parameter list.
    # @param [String] realm
    #   The <code>Authorization</code> realm.  See RFC 2617.
    #
    # @return [String] The <code>Authorization</code> header.
    def self.generate_authorization_header(parameters, realm=nil)
      if !parameters.kind_of?(Enumerable) || parameters.kind_of?(String)
        raise TypeError, "Expected Enumerable, got #{parameters.class}."
      end
      parameter_list = parameters.map do |k, v|
        if k == 'realm'
          raise ArgumentError,
            'The "realm" parameter must be specified as a separate argument.'
        end
        "#{self.encode(k)}=\"#{self.encode(v)}\""
      end
      if realm
        realm = realm.gsub('"', '\"')
        parameter_list.unshift("realm=\"#{realm}\"")
      end
      return 'OAuth ' + parameter_list.join(", ")
    end

    ##
    # Parses an <code>Authorization</code> header into its component
    # parameters.  Parameter keys and values are decoded according to the
    # rules given in RFC 5849.
    def self.parse_authorization_header(header)
      if !header.kind_of?(String)
        raise TypeError, "Expected String, got #{header.class}."
      end
      unless header[0...6] == 'OAuth '
        raise ArgumentError,
          'Parsing non-OAuth Authorization headers is out of scope.'
      end
      header = header.gsub(/^OAuth /, '')
      return header.split(/,\s*/).inject([]) do |accu, pair|
        k = pair[/^(.*?)=\"[^\"]*\"/, 1]
        v = pair[/^.*?=\"([^\"]*)\"/, 1]
        if k != 'realm'
          k = self.unencode(k)
          v = self.unencode(v)
        else
          v = v.gsub('\"', '"')
        end
        accu << [k, v]
        accu
      end
    end

    ##
    # Parses an <code>application/x-www-form-urlencoded</code> HTTP response
    # body into an OAuth key/secret pair.
    #
    # @param [String] body The response body.
    #
    # @return [Signet::OAuth1::Credential] The OAuth credentials.
    def self.parse_form_encoded_credentials(body)
      if !body.kind_of?(String)
        raise TypeError, "Expected String, got #{body.class}."
      end
      return Signet::OAuth1::Credential.new(
        Addressable::URI.form_unencode(body)
      )
    end

    ##
    # Generates an OAuth signature using the signature method indicated in the
    # parameter list.  Unsupported signature methods will result in a
    # <code>NotImplementedError</code> exception being raised.
    #
    # @param [String] method The HTTP method.
    # @param [Addressable::URI, String, #to_str] The URI.
    # @param [Enumerable] parameters The OAuth parameter list.
    # @param [String] client_credential_secret The client credential secret.
    # @param [String] token_credential_secret
    #   The token credential secret.  Omitted when unavailable.
    #
    # @return [String] The signature.
    def self.sign_parameters(method, uri, parameters,
        client_credential_secret, token_credential_secret=nil)
      # Technically, the token_credential_secret parameter here may actually
      # be a temporary credential secret when obtaining a token credential
      # for the first time
      base_string = self.generate_base_string(method, uri, parameters)
<<<<<<< HEAD
      signature_method = (
        parameters.inject({}) { |h,(k,v)| h[k]=v; h }
      )['oauth_signature_method']
=======
      parameters = parameters.inject({}) { |h,(k,v)| h[k.to_s]=v; h }
      signature_method = parameters['oauth_signature_method']
>>>>>>> 6dd94179
      case signature_method
      when 'HMAC-SHA1'
        require 'signet/oauth_1/signature_methods/hmac_sha1'
        return Signet::OAuth1::HMACSHA1.generate_signature(
          base_string, client_credential_secret, token_credential_secret
        )
      else
        raise NotImplementedError,
          "Unsupported signature method: #{signature_method}"
      end
    end

    ##
    # Generates an OAuth parameter list to be used when obtaining a set of
    # temporary credentials.
    #
    # @param [Hash] options
    #   The configuration parameters for the request.
    #   - <code>:client_credential_key</code> —
    #     The client credential key.
    #   - <code>:callback</code> —
    #     The OAuth callback.  Defaults to {Signet::OAuth1::OUT_OF_BAND}.
    #   - <code>:signature_method</code> —
    #     The signature method.  Defaults to <code>'HMAC-SHA1'</code>.
    #   - <code>:additional_parameters</code> —
    #     Non-standard additional parameters.
    #
    # @return [Array]
    #   The parameter list as an <code>Array</code> of key/value pairs.
    def self.unsigned_temporary_credential_parameters(options={})
      options = {
        :callback => ::Signet::OAuth1::OUT_OF_BAND,
        :signature_method => 'HMAC-SHA1',
        :additional_parameters => []
      }.merge(options)
      client_credential_key =
        self.extract_credential_key_option(:client, options)
      if client_credential_key == nil
        raise ArgumentError, "Missing :client_credential_key parameter."
      end
      parameters = [
        ["oauth_consumer_key", client_credential_key],
        ["oauth_signature_method", options[:signature_method]],
        ["oauth_timestamp", self.generate_timestamp()],
        ["oauth_nonce", self.generate_nonce()],
        ["oauth_version", "1.0"],
        ["oauth_callback", options[:callback]]
      ]
      # Works for any Enumerable
      options[:additional_parameters].each do |key, value|
        parameters << [key, value]
      end
      return parameters
    end

    ##
    # Appends the optional 'oauth_token' and 'oauth_callback' parameters to
    # the base authorization URI.
    #
    # @param [Addressable::URI, String, #to_str] authorization_uri
    #   The base authorization URI.
    #
    # @return [String] The authorization URI to redirect the user to.
    def self.generate_authorization_uri(authorization_uri, options={})
      options = {
        :callback => nil,
        :additional_parameters => {}
      }.merge(options)
      temporary_credential_key =
        self.extract_credential_key_option(:temporary, options)
      parsed_uri = Addressable::URI.parse(authorization_uri)
      query_values = parsed_uri.query_values || {}
      if options[:additional_parameters]
        query_values = query_values.merge(
          options[:additional_parameters].inject({}) { |h,(k,v)| h[k]=v; h }
        )
      end
      if temporary_credential_key
        query_values['oauth_token'] = temporary_credential_key
      end
      if options[:callback]
        query_values['oauth_callback'] = options[:callback]
      end
      parsed_uri.query_values = query_values
      return parsed_uri.normalize.to_s
    end

    ##
    # Generates an OAuth parameter list to be used when obtaining a set of
    # token credentials.
    #
    # @param [Hash] options
    #   The configuration parameters for the request.
    #   - <code>:client_credential_key</code> —
    #     The client credential key.
    #   - <code>:temporary_credential_key</code> —
    #     The temporary credential key.
    #   - <code>:verifier</code> —
    #     The OAuth verifier.
    #   - <code>:signature_method</code> —
    #     The signature method.  Defaults to <code>'HMAC-SHA1'</code>.
    #
    # @return [Array]
    #   The parameter list as an <code>Array</code> of key/value pairs.
    def self.unsigned_token_credential_parameters(options={})
      options = {
        :signature_method => 'HMAC-SHA1',
        :verifier => nil
      }.merge(options)
      client_credential_key =
        self.extract_credential_key_option(:client, options)
      temporary_credential_key =
        self.extract_credential_key_option(:temporary, options)
      if client_credential_key == nil
        raise ArgumentError, "Missing :client_credential_key parameter."
      end
      if temporary_credential_key == nil
        raise ArgumentError, "Missing :temporary_credential_key parameter."
      end
      if options[:verifier] == nil
        raise ArgumentError, "Missing :verifier parameter."
      end
      parameters = [
        ["oauth_consumer_key", client_credential_key],
        ["oauth_token", temporary_credential_key],
        ["oauth_signature_method", options[:signature_method]],
        ["oauth_timestamp", self.generate_timestamp()],
        ["oauth_nonce", self.generate_nonce()],
        ["oauth_verifier", options[:verifier]],
        ["oauth_version", "1.0"]
      ]
      # No additional parameters allowed here
      return parameters
    end

    ##
    # Generates an OAuth parameter list to be used when requesting a
    # protected resource.
    #
    # @param [Hash] options
    #   The configuration parameters for the request.
    #   - <code>:client_credential_key</code> —
    #     The client credential key.
    #   - <code>:token_credential_key</code> —
    #     The token credential key.
    #   - <code>:signature_method</code> —
    #     The signature method.  Defaults to <code>'HMAC-SHA1'</code>.
    #   - <code>:two_legged</code> —
    #     A switch for two-legged OAuth.  Defaults to <code>false</code>.
    #
    # @return [Array]
    #   The parameter list as an <code>Array</code> of key/value pairs.
    def self.unsigned_resource_parameters(options={})
      options = {
        :signature_method => 'HMAC-SHA1',
        :two_legged => false
      }.merge(options)
      client_credential_key =
        self.extract_credential_key_option(:client, options)
      if client_credential_key == nil
        raise ArgumentError, "Missing :client_credential_key parameter."
      end
      unless options[:two_legged]
        token_credential_key =
          self.extract_credential_key_option(:token, options)
        if token_credential_key == nil
          raise ArgumentError, "Missing :token_credential_key parameter."
        end
      end
      parameters = [
        ["oauth_consumer_key", client_credential_key],
        ["oauth_signature_method", options[:signature_method]],
        ["oauth_timestamp", self.generate_timestamp()],
        ["oauth_nonce", self.generate_nonce()],
        ["oauth_version", "1.0"]
      ]
      unless options[:two_legged]
        parameters << ["oauth_token", token_credential_key]
      end
      # No additional parameters allowed here
      return parameters
    end
  end
end<|MERGE_RESOLUTION|>--- conflicted
+++ resolved
@@ -284,14 +284,8 @@
       # be a temporary credential secret when obtaining a token credential
       # for the first time
       base_string = self.generate_base_string(method, uri, parameters)
-<<<<<<< HEAD
-      signature_method = (
-        parameters.inject({}) { |h,(k,v)| h[k]=v; h }
-      )['oauth_signature_method']
-=======
       parameters = parameters.inject({}) { |h,(k,v)| h[k.to_s]=v; h }
       signature_method = parameters['oauth_signature_method']
->>>>>>> 6dd94179
       case signature_method
       when 'HMAC-SHA1'
         require 'signet/oauth_1/signature_methods/hmac_sha1'
