# Copyright (C) 2010 Google Inc.
#
#    Licensed under the Apache License, Version 2.0 (the "License");
#    you may not use this file except in compliance with the License.
#    You may obtain a copy of the License at
#
#        http://www.apache.org/licenses/LICENSE-2.0
#
#    Unless required by applicable law or agreed to in writing, software
#    distributed under the License is distributed on an "AS IS" BASIS,
#    WITHOUT WARRANTIES OR CONDITIONS OF ANY KIND, either express or implied.
#    See the License for the specific language governing permissions and
#    limitations under the License.

require 'faraday'
#require 'faraday/utils'

require 'stringio'
require 'addressable/uri'
require 'signet'
require 'signet/errors'
require 'signet/oauth_2'

require 'jwt'

module Signet
  module OAuth2
    class Client
      ##
      # Creates an OAuth 2.0 client.
      #
      # @param [Hash] options
      #   The configuration parameters for the client.
      #   - <code>:authorization_uri</code> -
      #     The authorization server's HTTP endpoint capable of
      #     authenticating the end-user and obtaining authorization.
      #   - <code>:token_credential_uri</code> -
      #     The authorization server's HTTP endpoint capable of issuing
      #     tokens and refreshing expired tokens.
      #   - <code>:client_id</code> -
      #     A unique identifier issued to the client to identify itself to the
      #     authorization server.
      #   - <code>:client_secret</code> -
      #     A shared symmetric secret issued by the authorization server,
      #     which is used to authenticate the client.
      #   - <code>:scope</code> -
      #     The scope of the access request, expressed either as an Array
      #     or as a space-delimited String.
      #   - <code>:state</code> -
      #     An arbitrary string designed to allow the client to maintain state.
      #   - <code>:code</code> -
      #     The authorization code received from the authorization server.
      #   - <code>:redirect_uri</code> -
      #     The redirection URI used in the initial request.
      #   - <code>:username</code> -
      #     The resource owner's username.
      #   - <code>:password</code> -
      #     The resource owner's password.
      #   - <code>:issuer</code> -
      #     Issuer ID when using assertion profile
      #   - <code>:person</code> -
      #     Target user for assertions
      #   - <code>:expiry</code> -
      #     Number of seconds assertions are valid for
      #   - <code>:signing_key</code> -
      #     Signing key when using assertion profile
      #   - <code>:refresh_token</code> -
      #     The refresh token associated with the access token
      #     to be refreshed.
      #   - <code>:access_token</code> -
      #     The current access token for this client.
      #   - <code>:id_token</code> -
      #     The current ID token for this client.
      #   - <code>:extension_parameters</code> -
      #     When using an extension grant type, this the set of parameters used
      #     by that extension.
      #
      # @example
      #   client = Signet::OAuth2::Client.new(
      #     :authorization_endpoint_uri =>
      #       'https://example.server.com/authorization',
      #     :token_endpoint_uri =>
      #       'https://example.server.com/token',
      #     :client_id => 'anonymous',
      #     :client_secret => 'anonymous',
      #     :scope => 'example',
      #     :redirect_uri => 'https://example.client.com/oauth'
      #   )
      #
      # @see Signet::OAuth2::Client#update!
      def initialize(options={})
        self.update!(options)
      end

      ##
      # Updates an OAuth 2.0 client.
      #
      # @param [Hash] options
      #   The configuration parameters for the client.
      #   - <code>:authorization_uri</code> -
      #     The authorization server's HTTP endpoint capable of
      #     authenticating the end-user and obtaining authorization.
      #   - <code>:token_credential_uri</code> -
      #     The authorization server's HTTP endpoint capable of issuing
      #     tokens and refreshing expired tokens.
      #   - <code>:client_id</code> -
      #     A unique identifier issued to the client to identify itself to the
      #     authorization server.
      #   - <code>:client_secret</code> -
      #     A shared symmetric secret issued by the authorization server,
      #     which is used to authenticate the client.
      #   - <code>:scope</code> -
      #     The scope of the access request, expressed either as an Array
      #     or as a space-delimited String.
      #   - <code>:state</code> -
      #     An arbitrary string designed to allow the client to maintain state.
      #   - <code>:code</code> -
      #     The authorization code received from the authorization server.
      #   - <code>:redirect_uri</code> -
      #     The redirection URI used in the initial request.
      #   - <code>:username</code> -
      #     The resource owner's username.
      #   - <code>:password</code> -
      #     The resource owner's password.
      #   - <code>:issuer</code> -
      #     Issuer ID when using assertion profile
      #   - <code>:audience</code> -
      #     Target audience for assertions
      #   - <code>:person</code> -
      #     Target user for assertions
      #   - <code>:expiry</code> -
      #     Number of seconds assertions are valid for
      #   - <code>:signing_key</code> -
      #     Signing key when using assertion profile
      #   - <code>:refresh_token</code> -
      #     The refresh token associated with the access token
      #     to be refreshed.
      #   - <code>:access_token</code> -
      #     The current access token for this client.
      #   - <code>:id_token</code> -
      #     The current ID token for this client.
      #   - <code>:extension_parameters</code> -
      #     When using an extension grant type, this is the set of parameters used
      #     by that extension.
      #
      # @example
      #   client.update!(
      #     :code => 'i1WsRn1uB1',
      #     :access_token => 'FJQbwq9',
      #     :expires_in => 3600
      #   )
      #
      # @see Signet::OAuth2::Client#initialize
      # @see Signet::OAuth2::Client#update_token!
      def update!(options={})
        # Normalize all keys to symbols to allow indifferent access.
        options = deep_hash_normalize(options)

        self.authorization_uri = options[:authorization_uri] if options.has_key?(:authorization_uri)
        self.token_credential_uri = options[:token_credential_uri] if options.has_key?(:token_credential_uri)
        self.client_id = options[:client_id] if options.has_key?(:client_id)
        self.client_secret = options[:client_secret] if options.has_key?(:client_secret)
        self.scope = options[:scope] if options.has_key?(:scope)
        self.state = options[:state] if options.has_key?(:state)
        self.code = options[:code] if options.has_key?(:code)
        self.redirect_uri = options[:redirect_uri] if options.has_key?(:redirect_uri)
        self.username = options[:username] if options.has_key?(:username)
        self.password = options[:password] if options.has_key?(:password)
        self.issuer = options[:issuer] if options.has_key?(:issuer)
        self.person = options[:person] if options.has_key?(:person)
        self.sub = options[:sub] if options.has_key?(:sub)
        self.expiry = options[:expiry] || 60
        self.audience = options[:audience] if options.has_key?(:audience)
        self.signing_key = options[:signing_key] if options.has_key?(:signing_key)
        self.extension_parameters = options[:extension_parameters] || {}
        self.additional_parameters = options[:additional_parameters] || {}
        self.update_token!(options)
        return self
      end

      ##
      # Updates an OAuth 2.0 client.
      #
      # @param [Hash] options
      #   The configuration parameters related to the token.
      #   - <code>:refresh_token</code> -
      #     The refresh token associated with the access token
      #     to be refreshed.
      #   - <code>:access_token</code> -
      #     The current access token for this client.
      #   - <code>:id_token</code> -
      #     The current ID token for this client.
      #   - <code>:expires_in</code> -
      #     The time in seconds until access token expiration.
      #   - <code>:expires_at</code> -
      #     The time as an integer number of seconds since the Epoch
      #   - <code>:issued_at</code> -
      #     The timestamp that the token was issued at.
      #
      # @example
      #   client.update!(
      #     :refresh_token => 'n4E9O119d',
      #     :access_token => 'FJQbwq9',
      #     :expires_in => 3600
      #   )
      #
      # @see Signet::OAuth2::Client#initialize
      # @see Signet::OAuth2::Client#update!
      def update_token!(options={})
        # Normalize all keys to symbols to allow indifferent access internally
        options = deep_hash_normalize(options)

<<<<<<< HEAD
        self.expires_in = options["expires"] if options.has_key?("expires") # Facebook uses expires instead of expires_in
        self.expires_in = options["expires_in"] if options.has_key?("expires_in")
        self.expires_at = options["expires_at"] if options.has_key?("expires_at")
=======
        self.expires_in = options[:expires_in] if options.has_key?(:expires_in)
        self.expires_at = options[:expires_at] if options.has_key?(:expires_at)
>>>>>>> 92cf2e00

        # By default, the token is issued at `Time.now` when `expires_in` is
        # set, but this can be used to supply a more precise time.
        self.issued_at = options[:issued_at] if options.has_key?(:issued_at)

        self.access_token = options[:access_token] if options.has_key?(:access_token)
        self.refresh_token = options[:refresh_token] if options.has_key?(:refresh_token)
        self.id_token = options[:id_token] if options.has_key?(:id_token)

        return self
      end

      ##
      # Returns the authorization URI that the user should be redirected to.
      #
      # @return [Addressable::URI] The authorization URI.
      #
      # @see Signet::OAuth2.generate_authorization_uri
      def authorization_uri(options={})
        # Normalize external input
        options = deep_hash_normalize(options)

        return nil if @authorization_uri == nil
        unless options[:response_type]
          options[:response_type] = :code
        end
        unless options[:access_type]
          options[:access_type] = :offline
        end
        options[:client_id] ||= self.client_id
        options[:redirect_uri] ||= self.redirect_uri
        if options[:prompt] && options[:approval_prompt]
          raise ArgumentError, "prompt and approval_prompt are mutually exclusive parameters"
        end
        if !options[:client_id]
          raise ArgumentError, "Missing required client identifier."
        end
        unless options[:redirect_uri]
          raise ArgumentError, "Missing required redirect URI."
        end
        if !options[:scope] && self.scope
          options[:scope] = self.scope.join(' ')
        end
        options[:state] = self.state unless options[:state]
        options.merge!(self.additional_parameters.merge(options[:additional_parameters] || {}))
        options.delete(:additional_parameters)
        uri = Addressable::URI.parse(
          ::Signet::OAuth2.generate_authorization_uri(
            @authorization_uri, options
          )
        )
        if uri.normalized_scheme != 'https'
          raise Signet::UnsafeOperationError,
            'Authorization endpoint must be protected by TLS.'
        end
        return uri
      end

      ##
      # Sets the authorization URI for this client.
      #
      # @param [Addressable::URI, Hash, String, #to_str] new_authorization_uri
      #   The authorization URI.
      def authorization_uri=(new_authorization_uri)
        @authorization_uri = coerce_uri(new_authorization_uri)
      end

      ##
      # Returns the token credential URI for this client.
      #
      # @return [Addressable::URI] The token credential URI.
      def token_credential_uri
        return @token_credential_uri
      end

      ##
      # Sets the token credential URI for this client.
      #
      # @param [Addressable::URI, Hash, String, #to_str] new_token_credential_uri
      #   The token credential URI.
      def token_credential_uri=(new_token_credential_uri)
        @token_credential_uri = coerce_uri(new_token_credential_uri)
      end

      # Addressable expects URIs formatted as hashes to come in with symbols as keys. 
      # Returns nil implicitly for the nil case.
      def coerce_uri(incoming_uri)
        if incoming_uri.is_a? Hash
          Addressable::URI.new(deep_hash_normalize(incoming_uri))
        elsif incoming_uri
          Addressable::URI.parse(incoming_uri)
        end
      end

      ##
      # Returns the client identifier for this client.
      #
      # @return [String] The client identifier.
      def client_id
        return @client_id
      end

      ##
      # Sets the client identifier for this client.
      #
      # @param [String] new_client_id
      #   The client identifier.
      def client_id=(new_client_id)
        @client_id = new_client_id
      end

      ##
      # Returns the client secret for this client.
      #
      # @return [String] The client secret.
      def client_secret
        return @client_secret
      end

      ##
      # Sets the client secret for this client.
      #
      # @param [String] new_client_secret
      #   The client secret.
      def client_secret=(new_client_secret)
        @client_secret = new_client_secret
      end

      ##
      # Returns the scope for this client.  Scope is a list of access ranges
      # defined by the authorization server.
      #
      # @return [Array] The scope of access the client is requesting.
      def scope
        return @scope
      end

      ##
      # Sets the scope for this client.
      #
      # @param [Array, String] new_scope
      #   The scope of access the client is requesting.  This may be
      #   expressed as either an Array of String objects or as a
      #   space-delimited String.
      def scope=(new_scope)
        case new_scope
        when Array
          new_scope.each do |scope|
            if scope.include?(' ')
              raise ArgumentError,
                "Individual scopes cannot contain the space character."
            end
          end
          @scope = new_scope
        when String
          @scope = new_scope.split(' ')
        when nil
          @scope = nil
        else
          raise TypeError, "Expected Array or String, got #{new_scope.class}"
        end
      end

      ##
      # Returns the client's current state value.
      #
      # @return [String] The state value.
      def state
        return @state
      end

      ##
      # Sets the client's current state value.
      #
      # @param [String] new_state
      #   The state value.
      def state=(new_state)
        @state = new_state
      end

      ##
      # Returns the authorization code issued to this client.
      # Used only by the authorization code access grant type.
      #
      # @return [String] The authorization code.
      def code
        return @code
      end

      ##
      # Sets the authorization code issued to this client.
      # Used only by the authorization code access grant type.
      #
      # @param [String] new_code
      #   The authorization code.
      def code=(new_code)
        @code = new_code
      end

      ##
      # Returns the redirect URI for this client.
      #
      # @return [String] The redirect URI.
      def redirect_uri
        return @redirect_uri
      end

      ##
      # Sets the redirect URI for this client.
      #
      # @param [String] new_redirect_uri
      #   The redirect URI.
      def redirect_uri=(new_redirect_uri)
        new_redirect_uri = Addressable::URI.parse(new_redirect_uri)
        #TODO - Better solution to allow google postmessage flow. For now, make an exception to the spec.
        if new_redirect_uri == nil|| new_redirect_uri.absolute? || uri_is_postmessage?(new_redirect_uri) || uri_is_oob?(new_redirect_uri)
          @redirect_uri = new_redirect_uri
        else
          raise ArgumentError, "Redirect URI must be an absolute URI."
        end
      end

      ##
      # Returns the username associated with this client.
      # Used only by the resource owner password credential access grant type.
      #
      # @return [String] The username.
      def username
        return @username
      end

      ##
      # Sets the username associated with this client.
      # Used only by the resource owner password credential access grant type.
      #
      # @param [String] new_username
      #   The username.
      def username=(new_username)
        @username = new_username
      end

      ##
      # Returns the password associated with this client.
      # Used only by the resource owner password credential access grant type.
      #
      # @return [String] The password.
      def password
        return @password
      end

      ##
      # Sets the password associated with this client.
      # Used only by the resource owner password credential access grant type.
      #
      # @param [String] new_password
      #   The password.
      def password=(new_password)
        @password = new_password
      end

      ##
      # Returns the issuer ID associated with this client.
      # Used only by the assertion grant type.
      #
      # @return [String] Issuer id.
      def issuer
        return @issuer
      end

      ##
      # Sets the issuer ID associated with this client.
      # Used only by the assertion grant type.
      #
      # @param [String] new_issuer
      #   Issuer ID (typical in email adddress form).
      def issuer=(new_issuer)
        @issuer = new_issuer
      end

      ##
      # Returns the issuer ID associated with this client.
      # Used only by the assertion grant type.
      #
      # @return [String] Target audience ID.
      def audience
        return @audience
      end

      ##
      # Sets the target audience ID when issuing assertions.
      # Used only by the assertion grant type.
      #
      # @param [String] new_audience
      #   Target audience ID
      def audience=(new_audience)
        @audience = new_audience
      end

      ##
      # Returns the target resource owner for impersonation.
      # Used only by the assertion grant type.
      #
      # @return [String] Target user for impersonation.
      def principal
        return @principal
      end

      ##
      # Sets the target resource owner for impersonation.
      # Used only by the assertion grant type.
      #
      # @param [String] new_person
      #   Target user for impersonation
      def principal=(new_person)
        @principal = new_person
      end

      alias_method :person, :principal
      alias_method :person=, :principal=

      ##
      # The target "sub" when issuing assertions.
      # Used in some Admin SDK APIs.
      #
      attr_accessor :sub

      ##
      # Returns the number of seconds assertions are valid for
      # Used only by the assertion grant type.
      #
      # @return [Fixnum] Assertion expiry, in seconds
      def expiry
        return @expiry
      end

      ##
      # Sets the number of seconds assertions are valid for
      # Used only by the assertion grant type.
      #
      # @param [String] new_expiry
      #   Assertion expiry, in seconds
      def expiry=(new_expiry)
        @expiry = new_expiry
      end


      ##
      # Returns the signing key associated with this client.
      # Used only by the assertion grant type.
      #
      # @return [String,OpenSSL::PKey] Signing key
      def signing_key
        return @signing_key
      end

      ##
      # Sets the signing key when issuing assertions.
      # Used only by the assertion grant type.
      #
      # @param [String, OpenSSL::Pkey] new_key
      #   Signing key. Either private key for RSA or string for HMAC algorithm
      def signing_key=(new_key)
        @signing_key = new_key
      end

      ##
      # Algorithm used for signing JWTs
      # @return [String] Signing algorithm
      def signing_algorithm
        self.signing_key.is_a?(String) ? "HS256" : "RS256"
      end

      ##
      # Returns the set of extension parameters used by the client.
      # Used only by extension access grant types.
      #
      # @return [Hash] The extension parameters.
      def extension_parameters
        return @extension_parameters ||= {}
      end

      ##
      # Sets extension parameters used by the client.
      # Used only by extension access grant types.
      #
      # @param [Hash] new_extension_parameters
      #   The parameters.
      def extension_parameters=(new_extension_parameters)
        if new_extension_parameters.respond_to?(:to_hash)
          @extension_parameters = new_extension_parameters.to_hash
        else
          raise TypeError,
            "Expected Hash, got #{new_extension_parameters.class}."
        end
      end

      ##
      # Returns the set of additional (non standard) parameters to be used by the client.
      #
      # @return [Hash] The pass through parameters.
      def additional_parameters
        return @additional_parameters ||= {}
      end

      ##
      # Sets additional (non standard) parameters to be used by the client.
      #
      # @param [Hash] new_additional_parameters
      #   The parameters.
      def additional_parameters=(new_additional_parameters)
        if new_additional_parameters.respond_to?(:to_hash)
          @additional_parameters = new_additional_parameters.to_hash
        else
          raise TypeError,
                "Expected Hash, got #{new_additional_parameters.class}."
        end
      end

      ##
      # Returns the refresh token associated with this client.
      #
      # @return [String] The refresh token.
      def refresh_token
        return @refresh_token ||= nil
      end

      ##
      # Sets the refresh token associated with this client.
      #
      # @param [String] new_refresh_token
      #   The refresh token.
      def refresh_token=(new_refresh_token)
        @refresh_token = new_refresh_token
      end

      ##
      # Returns the access token associated with this client.
      #
      # @return [String] The access token.
      def access_token
        return @access_token ||= nil
      end

      ##
      # Sets the access token associated with this client.
      #
      # @param [String] new_access_token
      #   The access token.
      def access_token=(new_access_token)
        @access_token = new_access_token
      end

      ##
      # Returns the ID token associated with this client.
      #
      # @return [String] The ID token.
      def id_token
        return @id_token ||= nil
      end

      ##
      # Sets the ID token associated with this client.
      #
      # @param [String] new_id_token
      #   The ID token.
      def id_token=(new_id_token)
        @id_token = new_id_token
      end

      ##
      # Returns the decoded ID token associated with this client.
      #
      # @param [OpenSSL::PKey::RSA, Object] public_key
      #   The public key to use to verify the ID token. Skips verification if
      #   omitted.
      #
      # @return [String] The decoded ID token.
      def decoded_id_token(public_key=nil)
        payload, header = JWT.decode(self.id_token, public_key, !!public_key)
        if !payload.has_key?('aud')
          raise Signet::UnsafeOperationError, 'No ID token audience declared.'
        elsif payload['aud'] != self.client_id
          raise Signet::UnsafeOperationError,
            'ID token audience did not match Client ID.'
        end
        return payload
      end

      ##
      # Returns the lifetime of the access token in seconds.
      #
      # @return [Integer] The access token lifetime.
      def expires_in
        return @expires_in
      end

      ##
      # Sets the lifetime of the access token in seconds.  Resets the issued
      # timestamp.
      #
      # @param [String] new_expires_in
      #   The access token lifetime.
      def expires_in=(new_expires_in)
        if new_expires_in != nil
          @expires_in = new_expires_in.to_i
          @issued_at = Time.now
        else
          @expires_in, @issued_at = nil, nil
        end
      end

      ##
      # Returns the timestamp the access token was issued at.
      #
      # @return [Integer] The access token issuance time.
      def issued_at
        return @issued_at
      end

      ##
      # Sets the timestamp the access token was issued at.
      #
      # @param [String] new_issued_at
      #    The access token issuance time.
      def issued_at=(new_issued_at)
        @issued_at = new_issued_at
      end

      ##
      # Returns the timestamp the access token will expire at.
      #
      # @return [Integer] The access token lifetime.
      def expires_at
        if @expires_at
          @expires_at
        elsif @issued_at && @expires_in
          return @issued_at + @expires_in
        else
          return nil
        end
      end

      ##
      # Limits the lifetime of the access token as number of seconds since
      # the Epoch
      def expires_at=(new_expires_at)
        @expires_at = Time.at new_expires_at
      end

      ##
      # Returns true if the access token has expired.
      #
      # @return [TrueClass, FalseClass]
      #   The expiration state of the access token.
      def expired?
        return self.expires_at != nil && Time.now >= self.expires_at
      end


      ##
      # Removes all credentials from the client.
      def clear_credentials!
        @access_token = nil
        @refresh_token = nil
        @id_token = nil
        @username = nil
        @password = nil
        @code = nil
        @issued_at = nil
        @expires_in = nil
      end


      ##
      # Returns the inferred grant type, based on the current state of the
      # client object.  Returns `"none"` if the client has insufficient
      # information to make an in-band authorization request.
      #
      # @return [String]
      #   The inferred grant type.
      def grant_type
        @grant_type ||= nil
        if @grant_type
          return @grant_type
        else
          if self.code && self.redirect_uri
            'authorization_code'
          elsif self.refresh_token
            'refresh_token'
          elsif self.username && self.password
            'password'
          elsif self.issuer && self.signing_key
            'urn:ietf:params:oauth:grant-type:jwt-bearer'
          else
            # We don't have sufficient auth information, assume an out-of-band
            # authorization arrangement between the client and server, or an
            # extension grant type.
            nil
          end
        end
      end

      def grant_type=(new_grant_type)
        case new_grant_type
        when 'authorization_code', 'refresh_token',
            'password', 'client_credentials'
          @grant_type = new_grant_type
        else
          @grant_type = Addressable::URI.parse(new_grant_type)
        end
      end

      def to_jwt(options={})
        options = deep_hash_normalize(options)

        now = Time.new
        skew = options[:skew] || 60
        assertion = {
          "iss" => self.issuer,
          "scope" => self.scope.join(' '),
          "aud" => self.audience,
          "exp" => (now + self.expiry).to_i,
          "iat" => (now - skew).to_i
        }
        assertion['prn'] = self.person unless self.person.nil?
        assertion['sub'] = self.sub unless self.sub.nil?
        JWT.encode(assertion, self.signing_key, self.signing_algorithm)
      end

      ##
      # Serialize the client object to JSON.
      #
      # @note A serialized client contains sensitive information. Persist or transmit with care.
      #
      # @return [String] A serialized JSON representation of the client.
      def to_json
        return MultiJson.dump({
          'authorization_uri' => self.authorization_uri,
          'token_credential_uri' => self.token_credential_uri,
          'client_id' => self.client_id,
          'client_secret' => self.client_secret,
          'scope' => self.scope,
          'state' => self.state,
          'code' => self.code,
          'redirect_uri' => self.redirect_uri,
          'username' => self.username,
          'password' => self.password,
          'issuer' => self.issuer,
          'audience' => self.audience,
          'person' => self.person,
          'expiry' => self.expiry,
          'signing_key' => self.signing_key,
          'refresh_token' => self.refresh_token,
          'access_token' => self.access_token,
          'id_token' => self.id_token,
          'extension_parameters' => self.extension_parameters
        })
      end

      ##
      # Generates a request for token credentials.
      #
      # @param [Hash] options
      #   The configuration parameters for the request.
      #   - <code>:code</code> -
      #     The authorization code.
      #
      # @return [Array] The request object.
      def generate_access_token_request(options={})
        options = deep_hash_normalize(options)

        if self.token_credential_uri == nil
          raise ArgumentError, 'Missing token endpoint URI.'
        end

        options[:connection] ||= Faraday.default_connection
        method = 'POST'
        parameters = {"grant_type" => self.grant_type}
        case self.grant_type
        when 'authorization_code'
          parameters['code'] = self.code
          parameters['redirect_uri'] = self.redirect_uri
        when 'password'
          parameters['username'] = self.username
          parameters['password'] = self.password
        when 'refresh_token'
          parameters['refresh_token'] = self.refresh_token
        when 'urn:ietf:params:oauth:grant-type:jwt-bearer'
          parameters['assertion'] = self.to_jwt(options)
        else
          if self.redirect_uri
            # Grant type was intended to be `authorization_code` because of
            # the presence of the redirect URI.
            raise ArgumentError, 'Missing authorization code.'
          end
          parameters.merge!(self.extension_parameters)
        end
        parameters['client_id'] = self.client_id unless self.client_id.nil?
        parameters['client_secret'] = self.client_secret unless self.client_secret.nil?
        headers = [
          ['Cache-Control', 'no-store'],
          ['Content-Type', 'application/x-www-form-urlencoded']
        ]
        parameters.merge!(self.additional_parameters.merge(options[:additional_parameters] || {}))
        return options[:connection].build_request(
          method.to_s.downcase.to_sym
        ) do |req|
          req.url(Addressable::URI.parse(
            self.token_credential_uri
          ).normalize.to_s)
          req.headers = Faraday::Utils::Headers.new(headers)
          req.body = Addressable::URI.form_encode(parameters)
        end
      end

      def fetch_access_token(options={})
        options = deep_hash_normalize(options)

        options[:connection] ||= Faraday.default_connection
        request = self.generate_access_token_request(options)
        request_env = request.to_env(options[:connection])
        request_env[:request] ||= request
        response = options[:connection].app.call(request_env)
        if response.status.to_i == 200
          content_type = response.headers['content-type']
          return ::Signet::OAuth2.parse_credentials(response.body, content_type)
        elsif [400, 401, 403].include?(response.status.to_i)
          message = 'Authorization failed.'
          if response.body.to_s.strip.length > 0
            message += "  Server message:\n#{response.body.to_s.strip}"
          end
          raise ::Signet::AuthorizationError.new(
            message, :request => request, :response => response
          )
        else
          message = "Unexpected status code: #{response.status}."
          if response.body.to_s.strip.length > 0
            message += "  Server message:\n#{response.body.to_s.strip}"
          end
          raise ::Signet::AuthorizationError.new(
            message, :request => request, :response => response
          )
        end
      end

      def fetch_access_token!(options={})
        options = deep_hash_normalize(options)

        token_hash = self.fetch_access_token(options)
        if token_hash
          # No-op for grant types other than `authorization_code`.
          # An authorization code is a one-time use token and is immediately
          # revoked after usage.
          self.code = nil
          self.issued_at = Time.now
          self.update_token!(token_hash)
        end
        return token_hash
      end

      ##
      # Refresh the access token, if possible
      def refresh!(options={})
        options = deep_hash_normalize(options)

        self.fetch_access_token!(options)
      end

      ##
      # Generates an authenticated request for protected resources.
      #
      # @param [Hash] options
      #   The configuration parameters for the request.
      #   - <code>:request</code> -
      #     A pre-constructed request.  An OAuth 2 Authorization header
      #     will be added to it, as well as an explicit Cache-Control
      #     `no-store` directive.
      #   - <code>:method</code> -
      #     The HTTP method for the request.  Defaults to 'GET'.
      #   - <code>:uri</code> -
      #     The URI for the request.
      #   - <code>:headers</code> -
      #     The HTTP headers for the request.
      #   - <code>:body</code> -
      #     The HTTP body for the request.
      #   - <code>:realm</code> -
      #     The Authorization realm.  See RFC 2617.
      #
      # @return [Faraday::Request] The request object.
      def generate_authenticated_request(options={})
        options = deep_hash_normalize(options)

        if self.access_token == nil
          raise ArgumentError, 'Missing access token.'
        end
        options = {
          :realm => nil
        }.merge(options)

        if options[:request].kind_of?(Faraday::Request)
          request = options[:request]
        else
          if options[:request].kind_of?(Array)
            method, uri, headers, body = options[:request]
          else
            method = options[:method] || :get
            uri = options[:uri]
            headers = options[:headers] || []
            body = options[:body] || ''
          end
          headers = headers.to_a if headers.kind_of?(Hash)
          request_components = {
            :method => method,
            :uri => uri,
            :headers => headers,
            :body => body
          }
          # Verify that we have all pieces required to return an HTTP request
          request_components.each do |(key, value)|
            unless value
              raise ArgumentError, "Missing :#{key} parameter."
            end
          end
          method = method.to_s.downcase.to_sym
          request = options[:connection].build_request(method.to_s.downcase.to_sym) do |req|
            req.url(Addressable::URI.parse(uri).normalize.to_s)
            req.headers = Faraday::Utils::Headers.new(headers)
            req.body = body
          end
        end

        request['Authorization'] = ::Signet::OAuth2.generate_bearer_authorization_header(
          self.access_token,
          options[:realm] ? [['realm', options[:realm]]] : nil
        )
        request['Cache-Control'] = 'no-store'
        return request
      end

      ##
      # Transmits a request for a protected resource.
      #
      # @param [Hash] options
      #   The configuration parameters for the request.
      #   - <code>:request</code> -
      #     A pre-constructed request.  An OAuth 2 Authorization header
      #     will be added to it, as well as an explicit Cache-Control
      #     `no-store` directive.
      #   - <code>:method</code> -
      #     The HTTP method for the request.  Defaults to 'GET'.
      #   - <code>:uri</code> -
      #     The URI for the request.
      #   - <code>:headers</code> -
      #     The HTTP headers for the request.
      #   - <code>:body</code> -
      #     The HTTP body for the request.
      #   - <code>:realm</code> -
      #     The Authorization realm.  See RFC 2617.
      #   - <code>:connection</code> -
      #     The HTTP connection to use.
      #     Must be of type <code>Faraday::Connection</code>.
      #
      # @example
      #   # Using Net::HTTP
      #   response = client.fetch_protected_resource(
      #     :uri => 'http://www.example.com/protected/resource'
      #   )
      #
      # @example
      #   # Using Typhoeus
      #   response = client.fetch_protected_resource(
      #     :request => Typhoeus::Request.new(
      #       'http://www.example.com/protected/resource'
      #     ),
      #     :adapter => HTTPAdapter::TyphoeusAdapter.new,
      #     :connection => connection
      #   )
      #
      # @return [Array] The response object.
      def fetch_protected_resource(options={})
        options = deep_hash_normalize(options)

        options[:connection] ||= Faraday.default_connection
        request = self.generate_authenticated_request(options)
        request_env = request.to_env(options[:connection])
        request_env[:request] ||= request
        response = options[:connection].app.call(request_env)
        if response.status.to_i == 401
          # When accessing a protected resource, we only want to raise an
          # error for 401 responses.
          message = 'Authorization failed.'
          if response.body.to_s.strip.length > 0
            message += "  Server message:\n#{response.body.to_s.strip}"
          end
          raise ::Signet::AuthorizationError.new(
            message, :request => request, :response => response
          )
        else
          return response
        end
      end

      private

      ##
      # Check if URI is Google's postmessage flow (not a valid redirect_uri by spec, but allowed)
      # @private
      def uri_is_postmessage?(uri)
        return uri.to_s.casecmp('postmessage') == 0
      end

      ##
      # Check if the URI is a out-of-band
      # @private
      def uri_is_oob?(uri)
        return uri.to_s == 'urn:ietf:wg:oauth:2.0:oob' || uri.to_s == 'oob'
      end
      
      # Convert all keys in this hash (nested) to symbols for uniform retrieval
      def recursive_hash_normalize_keys(val)
        if val.is_a? Hash
          deep_hash_normalize(val)
        else
          val
        end
      end

      def deep_hash_normalize(old_hash)
        old_hash.inject(formatted_hash={}) do |formatted_hash,(k,v)|

          formatted_hash[k.to_sym] = recursive_hash_normalize_keys(v)
          formatted_hash
        end

        formatted_hash
      end
    end
  end
end<|MERGE_RESOLUTION|>--- conflicted
+++ resolved
@@ -210,14 +210,9 @@
         # Normalize all keys to symbols to allow indifferent access internally
         options = deep_hash_normalize(options)
 
-<<<<<<< HEAD
-        self.expires_in = options["expires"] if options.has_key?("expires") # Facebook uses expires instead of expires_in
-        self.expires_in = options["expires_in"] if options.has_key?("expires_in")
-        self.expires_at = options["expires_at"] if options.has_key?("expires_at")
-=======
+        self.expires_in = options[:expires] if options.has_key?(:expires)
         self.expires_in = options[:expires_in] if options.has_key?(:expires_in)
         self.expires_at = options[:expires_at] if options.has_key?(:expires_at)
->>>>>>> 92cf2e00
 
         # By default, the token is issued at `Time.now` when `expires_in` is
         # set, but this can be used to supply a more precise time.
