--- conflicted
+++ resolved
@@ -709,13 +709,8 @@
       #   omitted.
       #
       # @return [String] The decoded ID token.
-<<<<<<< HEAD
       def decoded_id_token(public_key=nil, options = {})
-        payload, header = JWT.decode(self.id_token, public_key, !!public_key, options)
-=======
-      def decoded_id_token(public_key=nil)
-        payload, _header = JWT.decode(self.id_token, public_key, !!public_key)
->>>>>>> c5827274
+        payload, _header = JWT.decode(self.id_token, public_key, !!public_key, options)
         if !payload.has_key?('aud')
           raise Signet::UnsafeOperationError, 'No ID token audience declared.'
         elsif payload['aud'] != self.client_id
