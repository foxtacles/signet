# Copyright (C) 2010 Google Inc.
# 
#    Licensed under the Apache License, Version 2.0 (the "License");
#    you may not use this file except in compliance with the License.
#    You may obtain a copy of the License at
# 
#        http://www.apache.org/licenses/LICENSE-2.0
# 
#    Unless required by applicable law or agreed to in writing, software
#    distributed under the License is distributed on an "AS IS" BASIS,
#    WITHOUT WARRANTIES OR CONDITIONS OF ANY KIND, either express or implied.
#    See the License for the specific language governing permissions and
#    limitations under the License.

# Used to prevent the class/module from being loaded more than once
unless defined? Signet::VERSION
  module Signet #:nodoc:
    module VERSION #:nodoc:
      MAJOR = 0
      MINOR = 1
<<<<<<< HEAD
      TINY  = 3
=======
      TINY  = 4
>>>>>>> 6dd94179

      STRING = [MAJOR, MINOR, TINY].join('.')
    end
  end
end<|MERGE_RESOLUTION|>--- conflicted
+++ resolved
@@ -18,11 +18,7 @@
     module VERSION #:nodoc:
       MAJOR = 0
       MINOR = 1
-<<<<<<< HEAD
-      TINY  = 3
-=======
       TINY  = 4
->>>>>>> 6dd94179
 
       STRING = [MAJOR, MINOR, TINY].join('.')
     end
