<<<<<<< HEAD
## 0.9.1 (2018-08-18)
* Warn on EOL ruby versions.
=======
## 0.9.0 (2018-08-16)
* Add RemoteServerError class for 5xx level errors.
* Allow to_json to be called with arguments
* Expires_in now sets and reflects current expires_at value
* Expires_within(0) now returns false when expires_at is nil.
>>>>>>> 8fa49a18

## 0.8.1 (2017-10-13)

* Restore support for Ruby 1.9.3

## 0.8.0 (2017-10-12)

* Ensure the "expires_at" attribute is recalculated on refresh (chutzimir)
* Fix warnings on Ruby 2.4 (koic)
* Allow DateTime objects to be passed into attributes (foxtacles)
* Provide signature verification algorithm for compatibility with ruby-jwt 2.0 (jurriaan)
* Signet::OAuth2::Client#decoded_id_token can take a keyfinder block (mvastola)

## 0.7.3 (2016-06-20)

* Fix timestamp parsing on 32-bit systems
* Fix expiration check when issue/expiry times are nil

## 0.7.2 (2015-12-21)

* Don't assume Faraday form encoding middleware is present

## 0.7.1 (2015-12-17)

* Fix an issue with date parsing

## 0.7 (2015-12-06)

* No longer overwrite SSL environment variables.
* Tighten up date & URL (de)serialization for OAuth2 client
* Allow Hurley as a connection
* Allow scope as an option in `fetch_access_token!` to request downscoped access tokens
* Add expires_within(sec) method to oauth2 client to facilitate proactive
  refreshes

## 0.6.1 (2015-06-08)

* Fix language warnings for unused & shadowed variables ((@blowmage)[])
* Update SSL cert path for OSX ((@gambaroff)[])
* Update JWT library and fix broken tests
* Fix incorrect parameter name in OAuth2 client docs ((@samuelreh)[])
* Fix symbolization of URL parameter keys ((@swifthand)[])

## 0.6.0 (2014-12-05)

* Drop support for ruby versions < 1.9.3
* Update gem dependencies and lock down versions tighter
* Allow form encoded responses when exchanging OAuth 2 authorization codes
* Normalize options keys for indifferent access

## 0.5.1 (2014-06-08)

* Allow Hash objects to be used to initialize authorization URI
* Added PLAINTEXT and RSA-SHA1 signature methods to OAuth 1 support
* Added client object serialization
* The `approval_prompt` option no longer defaults to `:force`
* The `approval_prompt` and `prompt` are now mutually exclusive.

## 0.5.0 (2013-05-31)

* Switched to faraday 0.9.0
* Added `expires_at` option

## 0.4.5

* Minor documentation fixes
* Allow postmessage as a valid redirect_uri in OAuth 2

## 0.4.4

* Add support for assertion profile

## 0.4.3

* Added method to clear credentials

## 0.4.2

* Backwards compatibility for MultiJson

## 0.4.1

* Updated Launchy dependency

## 0.4.0

* Added OAuth 1 server implementation
* Updated Faraday dependency

## 0.3.4

* Attempts to auto-detect CA cert location

## 0.3.3

* Request objects no longer recreated during processing
* Faraday middleware now supported
* Streamed requests now supported
* Fixed assertion profiles; client ID/secret omission no longer an error

## 0.3.2

* Added audience security check for ID tokens

## 0.3.1

* Fixed a warning while determining grant type
* Removed requirement that a connection be supplied when authorizing requests
* Updated addressable dependency to avoid minor bug
* Fixed some documentation stuff around markdown formatting
* Added support for Google Code wiki format output when generating docs

## 0.3.0

* Replaced httpadapter gem dependency with faraday
* Replaced json gem dependency with multi_json
* Updated to OAuth 2.0 draft 22
* Complete test coverage

## 0.2.4

* Updated to incorporate changes to the Google OAuth endpoints

## 0.2.3

* Added support for JWT-formatted ID tokens.
* Added :issued_at option to #update_token! method.

## 0.2.2

* Lowered requirements for json gem

## 0.2.1

* Updated to keep in sync with the new httpadapter changes

## 0.2.0

* Added support for OAuth 2.0 draft 10

## 0.1.4

* Added support for a two-legged authorization flow

## 0.1.3

* Fixed issue with headers passed in as a Hash
* Fixed incompatibilities with Ruby 1.8.6

## 0.1.2

* Fixed bug with overzealous normalization

## 0.1.1

* Fixed bug with missing StringIO require
* Fixed issue with dependency on unreleased features of addressable

## 0.1.0

* Initial release<|MERGE_RESOLUTION|>--- conflicted
+++ resolved
@@ -1,13 +1,11 @@
-<<<<<<< HEAD
-## 0.9.1 (2018-08-18)
+## 0.9.1 (2018-08-21)
 * Warn on EOL ruby versions.
-=======
-## 0.9.0 (2018-08-16)
+
+## 0.9.0 (2018-08-20)
 * Add RemoteServerError class for 5xx level errors.
 * Allow to_json to be called with arguments
 * Expires_in now sets and reflects current expires_at value
 * Expires_within(0) now returns false when expires_at is nil.
->>>>>>> 8fa49a18
 
 ## 0.8.1 (2017-10-13)
 
